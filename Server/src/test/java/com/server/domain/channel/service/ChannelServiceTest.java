--- conflicted
+++ resolved
@@ -306,15 +306,6 @@
         Long updatedChannel = otherMemberChannel.getMember().getMemberId();
         assertThat(updatedChannel).isEqualTo(Subscribers);
     }
-<<<<<<< HEAD
-=======
-
-
-
-
-
-
->>>>>>> 9706ddc2
 
 
 
