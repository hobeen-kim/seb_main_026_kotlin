--- conflicted
+++ resolved
@@ -26,15 +26,9 @@
 import java.util.stream.Collectors;
 
 import static org.assertj.core.api.Assertions.*;
-<<<<<<< HEAD
-import static org.junit.jupiter.api.Assertions.assertFalse;
-import static org.junit.jupiter.api.Assertions.assertTrue;
-import static org.mockito.BDDMockito.given;
-=======
 import static org.junit.jupiter.api.Assertions.*;
 import static org.mockito.BDDMockito.given;
 import static org.mockito.Mockito.when;
->>>>>>> 4104f225
 
 class ChannelServiceTest extends ServiceTest {
 
@@ -207,37 +201,6 @@
     void updateSubscribeCancel(){
         Member loginMember = createAndSaveMember();
         Channel channel = createAndSaveChannel(loginMember);
-<<<<<<< HEAD
-
-        boolean subscribe = channelService.updateSubscribe(loginMember.getMemberId(), channel.getMember().getMemberId());
-        assertThat(subscribe).isTrue();
-
-        boolean unsubscribe = channelService.updateSubscribe(loginMember.getMemberId(), channel.getMember().getMemberId());
-        assertThat(unsubscribe).isFalse();
-    }
-
-    @Test
-    @DisplayName("비로그인 사용자가 채널을 조회하면 구독여부는 나오지 않는다")
-    void getChannelNotLogin(){
-        Member member = createAndSaveMember();
-        Channel channel = createAndSaveChannel(member);
-
-        ChannelInfo channelInfo = channelService.getChannel(member.getMemberId(), null);
-
-        assertThat(channelInfo.getMemberId()).isEqualTo(-1L);
-        assertThat(channelInfo.getChannelName()).isEqualTo(channel.getChannelName());
-        assertThat(channelInfo.getIsSubscribed()).isNull();
-        assertThat(channelInfo.getDescription()).isEqualTo(channel.getDescription());
-        assertThat(channelInfo.getSubscribers()).isEqualTo(channel.getSubscribers());
-        assertThat(channelInfo.getImageUrl()).isEqualTo(awsService.getFileUrl(
-                channel.getMember().getMemberId(),
-                member.getImageFile(),
-                FileType.PROFILE_IMAGE
-        ));
-        assertThat(channelInfo.getCreatedDate()).isEqualTo(channel.getCreatedDate());
-    }
-
-=======
 
         boolean subscribe = channelService.updateSubscribe(loginMember.getMemberId(), channel.getMember().getMemberId());
         assertThat(subscribe).isTrue();
@@ -339,5 +302,4 @@
 
 
 
->>>>>>> 4104f225
 }