package com.server.domain.channel.service;

import com.server.domain.category.entity.Category;
import com.server.domain.channel.entity.Channel;
import com.server.domain.channel.service.dto.ChannelInfo;
import com.server.domain.channel.service.dto.ChannelUpdate;
import com.server.domain.channel.service.dto.request.ChannelVideoGetServiceRequest;
import com.server.domain.channel.service.dto.response.ChannelVideoResponse;
import com.server.domain.member.entity.Member;
import com.server.domain.video.entity.Video;
import com.server.global.exception.businessexception.channelException.ChannelNotFoundException;
import com.server.global.exception.businessexception.memberexception.MemberAccessDeniedException;
import com.server.global.testhelper.ServiceTest;
import org.assertj.core.api.Assertions;
import org.junit.jupiter.api.DisplayName;
import org.junit.jupiter.api.Test;
import org.junit.jupiter.api.TestFactory;
import org.springframework.beans.factory.annotation.Autowired;
import org.springframework.data.domain.Page;

import java.util.ArrayList;
import java.util.List;
import java.util.stream.Collectors;

import static org.assertj.core.api.Assertions.*;

class ChannelServiceTest extends ServiceTest {

    @Autowired ChannelService channelService;

    @Test
    @DisplayName("채널의 비디오를 페이징하여 조회한다.")
    void getChannelVideos() {
        //given
        Member loginMember = createAndSaveMember(); // 로그인한 회원

        Category category1 = createAndSaveCategory("java");
        Category category2 = createAndSaveCategory("spring");

        Member owner1 = createAndSaveMember();
        Channel channel1 = createAndSaveChannel(owner1);

        Member owner2 = createAndSaveMember();
        Channel channel2 = createAndSaveChannel(owner2);

        List<Video> videos1 = createAndSaveVideos(loginMember, channel1, 60, category1, category2);
        createAndSaveVideos(loginMember, channel2, 60, category1, category2);

        em.flush();
        em.clear();

        ChannelVideoGetServiceRequest request = ChannelVideoGetServiceRequest.builder()
                .memberId(owner1.getMemberId())
                .page(0)
                .size(10)
                .categoryName(null)
                .build();

        //when
        Page<ChannelVideoResponse> videos = channelService.getChannelVideos(loginMember.getMemberId(), request);

        //then
        assertThat(videos.getTotalElements()).isEqualTo(60);
        assertThat(videos.getNumber()).isEqualTo(0);
        assertThat(videos.getSize()).isEqualTo(10);
        assertThat(videos.getContent()).extracting("videoId")
                .containsAnyElementsOf(videos1.stream().map(Video::getVideoId).collect(Collectors.toList()));
    }

    private List<Video> createAndSaveVideos(Member purchaseMember, Channel channel, int count, Category category1, Category category2) {

        List<Video> videos = new ArrayList<>();

        for(int i = 1; i <= 60; i++) {

            Video video;

            if(i % 2 == 0) {
                video = createAndSaveVideo(channel);
                createAndSaveVideoCategory(video, category1);
            }else {
                video = createAndSaveVideo(channel);
                createAndSaveVideoCategory(video, category2);
            }
            if(i % 3 == 0) createAndSaveOrderWithPurchaseComplete(purchaseMember, List.of(video), 0);

            videos.add(video);
        }

        return videos;
    }

<<<<<<< HEAD
    @Test
    @DisplayName("memberId를 통해 Channel을 조회한다.")
    void getChannel(){
        Member member = createAndSaveMember();
        Channel channel = createAndSaveChannel(member);

        ChannelInfo channelInfo = channelService.getChannel(member.getMemberId(), member.getMemberId());

        assertThat(channelInfo.getMemberId()).isEqualTo(member.getMemberId());
        assertThat(channelInfo.getChannelName()).isEqualTo(channel.getChannelName());
        assertThat(channelInfo.getIsSubscribed()).isFalse();
        assertThat(channelInfo.getSubscribers()).isEqualTo(channel.getSubscribers());
        assertThat(channelInfo.getDescription()).isEqualTo(channel.getDescription());
        assertThat(channelInfo.getImageUrl()).isEqualTo(member.getImageFile());
        assertThat(channelInfo.getCreatedDate()).isEqualTo(channel.getCreatedDate());
    }

    @Test
    @DisplayName("Channel을 조회할 때 존재하지 않으면 ChannelNotFoundException이 발생한다.")
    void getChannelNotFoundException(){
        Member loginMemberId = createAndSaveMember();
        Channel channel = createAndSaveChannel(loginMemberId);

        assertThatThrownBy(() -> channelService.getChannel(channel.getMember().getMemberId()+99L, loginMemberId.getMemberId()))
                .isInstanceOf(ChannelNotFoundException.class);
    }

    @Test
    @DisplayName("ChannelName과 ChannelDescription을 받아서 Channel정보를 수정한다.")
    void updateChannel(){
        Member member = createAndSaveMember();
        Channel channel = createAndSaveChannel(member);
=======
    @Test
    @DisplayName("memberId를 통해 Channel을 조회한다.")
    void getChannel(){
        Member member = createAndSaveMember();
        Channel channel = createAndSaveChannel(member);

        ChannelInfo channelInfo = channelService.getChannel(member.getMemberId(), member.getMemberId());

        assertThat(channelInfo.getMemberId()).isEqualTo(member.getMemberId());
        assertThat(channelInfo.getChannelName()).isEqualTo(channel.getChannelName());
        assertThat(channelInfo.getSubscribers()).isEqualTo(channel.getSubscribers());
        assertThat(channelInfo.getSubscribers()).isEqualTo(channel.getSubscribers());
        assertThat(channelInfo.getDescription()).isEqualTo(channel.getDescription());
        assertThat(channelInfo.getImageUrl()).isEqualTo(member.getImageFile());
        assertThat(channelInfo.getCreatedDate()).isEqualTo(channel.getCreatedDate());
    }

    @Test
    @DisplayName("Channel을 조회할 때 존재하지 않으면 ChannelNotFoundException이 발생한다.")
    void getChannelNotFoundException(){
        Member loginMemberId = createAndSaveMember();
        Channel channel = createAndSaveChannel(loginMemberId);

        assertThatThrownBy(() -> channelService.getChannel(channel.getMember().getMemberId()+99L, loginMemberId.getMemberId()))
                .isInstanceOf(ChannelNotFoundException.class);
    }

//    @Test
    @DisplayName("ChannelName과 ChannelDescription을 받아서 Channel정보를 수정한다.")
    void updateChannel(){
        Member member = createAndSaveMember();
        Channel channel = createAndSaveChannel(member);

        String updateChannelName = "updateChannelName";
        String updateDescription = "updateDescription";

        ChannelUpdate channelUpdate = ChannelUpdate.builder()
                .channelName(updateChannelName)
                .description(updateDescription)
                .build();

        channelService.updateChannelInfo(member.getMemberId(), member.getMemberId(), channelUpdate);

        assertThat(channel.getChannelName()).isEqualTo(updateChannelName);
        assertThat(channel.getDescription()).isEqualTo(updateDescription);
    }

    @Test
    @DisplayName("Channel을 수정할 때 해당 채널이 존재하지 않으면 ChannelNotFoundException이 발생한다.")
    void updateChannelNotFoundException(){
        Member member = createAndSaveMember();
        Channel channel = createAndSaveChannel(member);

        String updateChannelName = "updateChannelName";
        String updateDescription = "updateDescription";

        ChannelUpdate channelUpdate = ChannelUpdate.builder()
                .channelName(updateChannelName)
                .description(updateDescription)
                .build();

        assertThatThrownBy(() -> channelService.updateChannelInfo(member.getMemberId()+99L, member.getMemberId(), channelUpdate));
    }

    @Test
    @DisplayName("Channel을 수정할 때 해당 채널의 주인이 아니면 MemberAccessDeniedException이 발생한다.")
    void updateChannelMemberAccessDeniedException(){
        Member member = createAndSaveMember();
>>>>>>> 884d878c

        String updateChannelName = "updateChannelName";
        String updateDescription = "updateDescription";

        channelRepository.save(channel);

        ChannelUpdate channelUpdate = ChannelUpdate.builder()
                .channelName(updateChannelName)
                .description(updateDescription)
                .build();

<<<<<<< HEAD
        channelService.updateChannelInfo(member.getMemberId(), member.getMemberId(), channelUpdate);

        assertThat(channel.getChannelName()).isEqualTo(updateChannelName);
        assertThat(channel.getDescription()).isEqualTo(updateDescription);
    }

    @Test
    @DisplayName("Channel을 수정할 때 해당 채널이 존재하지 않으면 ChannelNotFoundException이 발생한다.")
    void updateChannelNotFoundException(){
        Member member = createAndSaveMember();
        Channel channel = createAndSaveChannel(member);

        String updateChannelName = "updateChannelName";
        String updateDescription = "updateDescription";

        ChannelUpdate channelUpdate = ChannelUpdate.builder()
                .channelName(updateChannelName)
                .description(updateDescription)
                .build();

        assertThatThrownBy(() -> channelService.updateChannelInfo(member.getMemberId()+99L, member.getMemberId(), channelUpdate));
    }

    @Test
    @DisplayName("Channel을 수정할 때 해당 채널의 주인이 아니면 MemberAccessDeniedException이 발생한다.")
    void updateChannelMemberAccessDeniedException(){
        Member member = createAndSaveMember();

        String updateChannelName = "updateChannelName";
        String updateDescription = "updateDescription";

        ChannelUpdate channelUpdate = ChannelUpdate.builder()
                .channelName(updateChannelName)
                .description(updateDescription)
                .build();

=======
>>>>>>> 884d878c
        assertThatThrownBy(() -> channelService.updateChannelInfo(member.getMemberId()+99L, member.getMemberId(), channelUpdate))
                .isInstanceOf(MemberAccessDeniedException.class);
    }


    @Test
    @DisplayName("Channel이 구독중이지 않으면 구독한다.")
    void updateSubscribe(){
        Member loginMember = createAndSaveMember();
        Channel channel = createAndSaveChannel(loginMember);

        boolean subscribe = channelService.updateSubscribe(loginMember.getMemberId(), channel.getMember().getMemberId());

        assertThat(subscribe).isTrue();
    }

<<<<<<< HEAD
    @Test
    @DisplayName("Channel이 구독중이면 구독해지한다.")
    void updateSubscribeCancel(){
        Member loginMember = createAndSaveMember();
        Channel channel = createAndSaveChannel(loginMember);

        boolean subscribe = channelService.updateSubscribe(loginMember.getMemberId(), channel.getMember().getMemberId());
        assertThat(subscribe).isTrue();

        boolean unsubscribe = channelService.updateSubscribe(loginMember.getMemberId(), channel.getMember().getMemberId());
=======
//    @Test
    @DisplayName("Channel이 구독중이면 구독해지한다.")
    void updateSubscribeCancel(){
        Member member = createAndSaveMember();
        Channel channel = createAndSaveChannel(member);

        boolean subscribe = channelService.updateSubscribe(channel.getChannelId(), member.getMemberId());
        assertThat(subscribe).isTrue();

        boolean unsubscribe = channelService.updateSubscribe(channel.getChannelId(), member.getMemberId());
>>>>>>> 884d878c
        assertThat(unsubscribe).isFalse();
    }
}<|MERGE_RESOLUTION|>--- conflicted
+++ resolved
@@ -90,7 +90,6 @@
         return videos;
     }
 
-<<<<<<< HEAD
     @Test
     @DisplayName("memberId를 통해 Channel을 조회한다.")
     void getChannel(){
@@ -123,42 +122,11 @@
     void updateChannel(){
         Member member = createAndSaveMember();
         Channel channel = createAndSaveChannel(member);
-=======
-    @Test
-    @DisplayName("memberId를 통해 Channel을 조회한다.")
-    void getChannel(){
-        Member member = createAndSaveMember();
-        Channel channel = createAndSaveChannel(member);
-
-        ChannelInfo channelInfo = channelService.getChannel(member.getMemberId(), member.getMemberId());
-
-        assertThat(channelInfo.getMemberId()).isEqualTo(member.getMemberId());
-        assertThat(channelInfo.getChannelName()).isEqualTo(channel.getChannelName());
-        assertThat(channelInfo.getSubscribers()).isEqualTo(channel.getSubscribers());
-        assertThat(channelInfo.getSubscribers()).isEqualTo(channel.getSubscribers());
-        assertThat(channelInfo.getDescription()).isEqualTo(channel.getDescription());
-        assertThat(channelInfo.getImageUrl()).isEqualTo(member.getImageFile());
-        assertThat(channelInfo.getCreatedDate()).isEqualTo(channel.getCreatedDate());
-    }
-
-    @Test
-    @DisplayName("Channel을 조회할 때 존재하지 않으면 ChannelNotFoundException이 발생한다.")
-    void getChannelNotFoundException(){
-        Member loginMemberId = createAndSaveMember();
-        Channel channel = createAndSaveChannel(loginMemberId);
-
-        assertThatThrownBy(() -> channelService.getChannel(channel.getMember().getMemberId()+99L, loginMemberId.getMemberId()))
-                .isInstanceOf(ChannelNotFoundException.class);
-    }
-
-//    @Test
-    @DisplayName("ChannelName과 ChannelDescription을 받아서 Channel정보를 수정한다.")
-    void updateChannel(){
-        Member member = createAndSaveMember();
-        Channel channel = createAndSaveChannel(member);
 
         String updateChannelName = "updateChannelName";
         String updateDescription = "updateDescription";
+
+        channelRepository.save(channel);
 
         ChannelUpdate channelUpdate = ChannelUpdate.builder()
                 .channelName(updateChannelName)
@@ -192,57 +160,15 @@
     @DisplayName("Channel을 수정할 때 해당 채널의 주인이 아니면 MemberAccessDeniedException이 발생한다.")
     void updateChannelMemberAccessDeniedException(){
         Member member = createAndSaveMember();
->>>>>>> 884d878c
 
         String updateChannelName = "updateChannelName";
         String updateDescription = "updateDescription";
-
-        channelRepository.save(channel);
 
         ChannelUpdate channelUpdate = ChannelUpdate.builder()
                 .channelName(updateChannelName)
                 .description(updateDescription)
                 .build();
 
-<<<<<<< HEAD
-        channelService.updateChannelInfo(member.getMemberId(), member.getMemberId(), channelUpdate);
-
-        assertThat(channel.getChannelName()).isEqualTo(updateChannelName);
-        assertThat(channel.getDescription()).isEqualTo(updateDescription);
-    }
-
-    @Test
-    @DisplayName("Channel을 수정할 때 해당 채널이 존재하지 않으면 ChannelNotFoundException이 발생한다.")
-    void updateChannelNotFoundException(){
-        Member member = createAndSaveMember();
-        Channel channel = createAndSaveChannel(member);
-
-        String updateChannelName = "updateChannelName";
-        String updateDescription = "updateDescription";
-
-        ChannelUpdate channelUpdate = ChannelUpdate.builder()
-                .channelName(updateChannelName)
-                .description(updateDescription)
-                .build();
-
-        assertThatThrownBy(() -> channelService.updateChannelInfo(member.getMemberId()+99L, member.getMemberId(), channelUpdate));
-    }
-
-    @Test
-    @DisplayName("Channel을 수정할 때 해당 채널의 주인이 아니면 MemberAccessDeniedException이 발생한다.")
-    void updateChannelMemberAccessDeniedException(){
-        Member member = createAndSaveMember();
-
-        String updateChannelName = "updateChannelName";
-        String updateDescription = "updateDescription";
-
-        ChannelUpdate channelUpdate = ChannelUpdate.builder()
-                .channelName(updateChannelName)
-                .description(updateDescription)
-                .build();
-
-=======
->>>>>>> 884d878c
         assertThatThrownBy(() -> channelService.updateChannelInfo(member.getMemberId()+99L, member.getMemberId(), channelUpdate))
                 .isInstanceOf(MemberAccessDeniedException.class);
     }
@@ -259,21 +185,9 @@
         assertThat(subscribe).isTrue();
     }
 
-<<<<<<< HEAD
     @Test
     @DisplayName("Channel이 구독중이면 구독해지한다.")
     void updateSubscribeCancel(){
-        Member loginMember = createAndSaveMember();
-        Channel channel = createAndSaveChannel(loginMember);
-
-        boolean subscribe = channelService.updateSubscribe(loginMember.getMemberId(), channel.getMember().getMemberId());
-        assertThat(subscribe).isTrue();
-
-        boolean unsubscribe = channelService.updateSubscribe(loginMember.getMemberId(), channel.getMember().getMemberId());
-=======
-//    @Test
-    @DisplayName("Channel이 구독중이면 구독해지한다.")
-    void updateSubscribeCancel(){
         Member member = createAndSaveMember();
         Channel channel = createAndSaveChannel(member);
 
@@ -281,7 +195,6 @@
         assertThat(subscribe).isTrue();
 
         boolean unsubscribe = channelService.updateSubscribe(channel.getChannelId(), member.getMemberId());
->>>>>>> 884d878c
         assertThat(unsubscribe).isFalse();
     }
 }