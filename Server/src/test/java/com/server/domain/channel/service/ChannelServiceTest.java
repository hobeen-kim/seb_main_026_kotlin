package com.server.domain.channel.service;

import com.server.domain.category.entity.Category;
import com.server.domain.channel.entity.Channel;
import com.server.domain.channel.service.dto.ChannelInfo;
import com.server.domain.channel.service.dto.ChannelUpdate;
import com.server.domain.channel.service.dto.request.ChannelVideoGetServiceRequest;
import com.server.domain.channel.service.dto.response.ChannelVideoResponse;
import com.server.domain.member.entity.Member;
import com.server.domain.video.entity.Video;
import com.server.global.exception.businessexception.channelException.ChannelNotFoundException;
import com.server.global.exception.businessexception.memberexception.MemberAccessDeniedException;
import com.server.global.testhelper.ServiceTest;
import com.server.module.s3.service.AwsService;
import com.server.module.s3.service.dto.FileType;
import org.junit.jupiter.api.DisplayName;
import org.junit.jupiter.api.Test;
import org.springframework.beans.factory.annotation.Autowired;
import org.springframework.data.domain.Page;

import java.util.ArrayList;
import java.util.List;
import java.util.stream.Collectors;

import static org.assertj.core.api.Assertions.*;
import static org.junit.jupiter.api.Assertions.*;

class ChannelServiceTest extends ServiceTest {

    @Autowired ChannelService channelService;
    @Autowired AwsService awsService;

    @Test
    @DisplayName("채널의 비디오를 페이징하여 조회한다.")
    void getChannelVideos() {
        //given
        Member loginMember = createMemberWithChannel(); // 로그인한 회원

        Category category1 = createAndSaveCategory("java");
        Category category2 = createAndSaveCategory("spring");

        Member owner1 = createMemberWithChannel();
<<<<<<< HEAD
        Member owner2 = createMemberWithChannel();

=======

        Member owner2 = createMemberWithChannel();

>>>>>>> 4f2cf142
        List<Video> videos1 = createAndSaveVideos(owner1, 60, category1, category2);
        createAndSaveVideos(owner2, 60, category1, category2);

        em.flush();
        em.clear();

        ChannelVideoGetServiceRequest request = ChannelVideoGetServiceRequest.builder()
                .memberId(owner1.getMemberId())
                .page(0)
                .size(10)
                .categoryName(null)
                .free(null)
                .isPurchased(true)
                .sort(null)
                .build();

        //when
        Page<ChannelVideoResponse> videos = channelService.getChannelVideos(loginMember.getMemberId(), request);

        //then
        assertThat(videos.getTotalElements()).isEqualTo(60);
        assertThat(videos.getNumber()).isEqualTo(0);
        assertThat(videos.getSize()).isEqualTo(10);
        assertThat(videos.getContent()).extracting("videoId")
                .containsAnyElementsOf(videos1.stream().map(Video::getVideoId).collect(Collectors.toList()));
    }

<<<<<<< HEAD
    @Test
    @DisplayName("채널의 비디오 목록을 조회할 때 구매된 비디오는 구매되었다고 표시된다.")
    void getChannelVideosPurchase() {
        //given
        Member owner = createMemberWithChannel();

        Video video1 = createAndSaveVideo(owner.getChannel());
        Video video2 = createAndSaveVideo(owner.getChannel());

        Member loginMember = createMemberWithChannel(); // 로그인한 회원
        createAndSaveOrderWithPurchaseComplete(loginMember, List.of(video1), 0);

        em.flush();
        em.clear();

        ChannelVideoGetServiceRequest request = ChannelVideoGetServiceRequest.builder()
                .memberId(owner.getMemberId())
                .page(0)
                .size(10)
                .categoryName(null)
                .free(null)
                .isPurchased(true)
                .sort(null)
                .build();

        //when
        Page<ChannelVideoResponse> videos = channelService.getChannelVideos(loginMember.getMemberId(), request);

        //then
        assertThat(findVideo(video1, videos).getIsPurchased()).isTrue();
        assertThat(findVideo(video2, videos).getIsPurchased()).isFalse();
    }

    @Test
    @DisplayName("채널의 비디오 목록을 조회할 때 장바구니에 담긴 비디오는 장바구니에 담겼다고 표시된다.")
    void getChannelVideosInCart() {
        //given
        Member owner = createMemberWithChannel();

        Video video1 = createAndSaveVideo(owner.getChannel());
        Video video2 = createAndSaveVideo(owner.getChannel());

        Member loginMember = createMemberWithChannel(); // 로그인한 회원
        createAndSaveCart(loginMember, video1); // 장바구니에 담기

        em.flush();
        em.clear();

        ChannelVideoGetServiceRequest request = ChannelVideoGetServiceRequest.builder()
                .memberId(owner.getMemberId())
                .page(0)
                .size(10)
                .categoryName(null)
                .free(null)
                .isPurchased(true)
                .sort(null)
                .build();

        //when
        Page<ChannelVideoResponse> videos = channelService.getChannelVideos(loginMember.getMemberId(), request);

        //then
        assertThat(findVideo(video1, videos).getIsInCart()).isTrue();
        assertThat(findVideo(video2, videos).getIsInCart()).isFalse();
    }

    @Test
    @DisplayName("채널의 비디오 목록을 조회할 때 비디오의 카테고리는 모두 조회한다.")
    void getChannelVideosWithCategory() {
        //given
        Category category1 = createAndSaveCategory("java");
        Category category2 = createAndSaveCategory("spring");

        Member owner = createMemberWithChannel();

        Video video1 = createAndSaveVideo(owner.getChannel());
        Video video2 = createAndSaveVideo(owner.getChannel());

        createAndSaveVideoCategory(video1, category1);
        createAndSaveVideoCategory(video2, category1, category2);

        Member loginMember = createMemberWithChannel(); // 로그인한 회원

        em.flush();
        em.clear();

        ChannelVideoGetServiceRequest request = ChannelVideoGetServiceRequest.builder()
                .memberId(owner.getMemberId())
                .page(0)
                .size(10)
                .categoryName(null)
                .free(null)
                .isPurchased(true)
                .sort(null)
                .build();

        //when
        Page<ChannelVideoResponse> videos = channelService.getChannelVideos(loginMember.getMemberId(), request);

        //then
        assertThat(findVideo(video1, videos).getCategories())
                .extracting("categoryName")
                .containsExactlyInAnyOrder("java");
        assertThat(findVideo(video2, videos).getCategories())
                .extracting("categoryName")
                .containsExactlyInAnyOrder("java", "spring");
    }

    private ChannelVideoResponse findVideo(Video video1, Page<ChannelVideoResponse> videos) {
        return videos.getContent().stream()
                .filter(cr -> cr.getVideoId().equals(video1.getVideoId()))
                .findFirst().orElseThrow();
    }

=======
>>>>>>> 4f2cf142
    private List<Video> createAndSaveVideos(Member member, int count, Category category1, Category category2) {

        List<Video> videos = new ArrayList<>();

        for(int i = 1; i <= count; i++) {

            Video video;

            if(i % 2 == 0) {
                video = createAndSaveVideo(member.getChannel());
                createAndSaveVideoCategory(video, category1);
            }else {
                video = createAndSaveVideo(member.getChannel());
                createAndSaveVideoCategory(video, category2);
            }
            if(i % 3 == 0) createAndSaveOrderWithPurchaseComplete(member, List.of(video), 0);

            videos.add(video);
        }

        return videos;
    }

    @Test
    @DisplayName("memberId를 통해 Channel을 조회한다.")
    void getChannel(){
        //given
        Member member = createAndSaveMember();
        Channel channel = createAndSaveChannel(member);

        //when
        ChannelInfo channelInfo = channelService.getChannel(member.getMemberId(), member.getMemberId());

        //then
        assertThat(channelInfo.getMemberId()).isEqualTo(member.getMemberId());
        assertThat(channelInfo.getChannelName()).isEqualTo(channel.getChannelName());
        assertThat(channelInfo.getIsSubscribed()).isFalse();
        assertThat(channelInfo.getSubscribers()).isEqualTo(channel.getSubscribers());
        assertThat(channelInfo.getDescription()).isEqualTo(channel.getDescription());
        assertThat(channelInfo.getImageUrl()).isEqualTo(awsService.getFileUrl(
                channel.getMember().getMemberId(),
                member.getImageFile(),
                FileType.PROFILE_IMAGE
        ));
        assertThat(channelInfo.getCreatedDate()).isEqualTo(channel.getCreatedDate());
    }

    @Test
    @DisplayName("Channel을 조회할 때 존재하지 않으면 ChannelNotFoundException이 발생한다.")
    void getChannelNotFoundException(){
        //given
        Member loginMemberId = createAndSaveMember();
        Channel channel = createAndSaveChannel(loginMemberId);

        //then
        assertThatThrownBy(() -> channelService.getChannel(channel.getMember().getMemberId()+99L, loginMemberId.getMemberId()))
                .isInstanceOf(ChannelNotFoundException.class);
    }

    @Test
    @DisplayName("ChannelName과 ChannelDescription을 받아서 Channel정보를 수정한다.")
    void updateChannel(){
        //given
        Member member = createAndSaveMember();
        Channel channel = createAndSaveChannel(member);

        String updateChannelName = "updateChannelName";
        String updateDescription = "updateDescription";

        channelRepository.save(channel);

        ChannelUpdate channelUpdate = ChannelUpdate.builder()
                .channelName(updateChannelName)
                .description(updateDescription)
                .build();

        //when
        channelService.updateChannelInfo(member.getMemberId(), member.getMemberId(), channelUpdate);

        //then
        assertThat(channel.getChannelName()).isEqualTo(updateChannelName);
        assertThat(channel.getDescription()).isEqualTo(updateDescription);
    }

    @Test
    @DisplayName("Channel을 수정할 때 해당 채널이 존재하지 않으면 ChannelNotFoundException이 발생한다.")
    void updateChannelNotFoundException(){
        //given
        Member member = createAndSaveMember();
        Channel channel = createAndSaveChannel(member);

        String updateChannelName = "updateChannelName";
        String updateDescription = "updateDescription";

        //when
        ChannelUpdate channelUpdate = ChannelUpdate.builder()
                .channelName(updateChannelName)
                .description(updateDescription)
                .build();

        //then
        assertThatThrownBy(() -> channelService.updateChannelInfo(member.getMemberId(), channel.getMember().getMemberId()+999L, channelUpdate));
    }

    @Test
    @DisplayName("Channel을 수정할 때 해당 채널의 주인이 아니면 MemberAccessDeniedException이 발생한다.")
    void updateChannelMemberAccessDeniedException(){
        //given
        Member member = createAndSaveMember();

        String updateChannelName = "updateChannelName";
        String updateDescription = "updateDescription";

        ChannelUpdate channelUpdate = ChannelUpdate.builder()
                .channelName(updateChannelName)
                .description(updateDescription)
                .build();

        //then
        assertThatThrownBy(() -> channelService.updateChannelInfo(member.getMemberId()+99L, member.getMemberId(), channelUpdate))
                .isInstanceOf(MemberAccessDeniedException.class);
    }


    @Test
    @DisplayName("Channel이 구독중이지 않으면 구독한다.")
    void updateSubscribe(){
        //given
        Member loginMember = createAndSaveMember();
        Channel channel = createAndSaveChannel(loginMember);

        //when
        boolean subscribe = channelService.updateSubscribe(loginMember.getMemberId(), channel.getMember().getMemberId());

        //then
        assertTrue(subscribe);
        assertThat(subscribeRepository.findAll().size()).isEqualTo(1);
    }

    @Test
    @DisplayName("Channel이 구독중이면 구독해지한다.")
    void updateSubscribeCancel() {
        //given
        Member loginMember = createAndSaveMember();
        Channel channel = createAndSaveChannel(loginMember);

        //when
        boolean initialSubscribe = channelService.updateSubscribe(loginMember.getMemberId(), channel.getMember().getMemberId());

        boolean unsubscribe = channelService.updateSubscribe(loginMember.getMemberId(), channel.getMember().getMemberId());

        //then
        assertThat(initialSubscribe).isTrue();
        assertFalse(unsubscribe);
        assertThat(subscribeRepository.findAll().size()).isEqualTo(0);
    }

    @Test
    @DisplayName("비로그인 사용자가 채널을 조회하면 구독여부는 나오지 않는다")
    void getChannelNotLogin(){
        //given
        Member member = createAndSaveMember();
        Channel channel = createAndSaveChannel(member);

        //when
        ChannelInfo channelInfo = channelService.getChannel(member.getMemberId(), null);

        //then
        assertThat(channelInfo.getMemberId()).isEqualTo(channel.getMember().getMemberId());
        assertThat(channelInfo.getChannelName()).isEqualTo(channel.getChannelName());
        assertThat(channelInfo.getIsSubscribed()).isFalse();
        assertThat(channelInfo.getDescription()).isEqualTo(channel.getDescription());
        assertThat(channelInfo.getSubscribers()).isEqualTo(channel.getSubscribers());
        assertThat(channelInfo.getImageUrl()).isEqualTo(awsService.getFileUrl(
                channel.getMember().getMemberId(),
                member.getImageFile(),
                FileType.PROFILE_IMAGE
        ));
        assertThat(channelInfo.getCreatedDate()).isEqualTo(channel.getCreatedDate());
    }

    @Test
    @DisplayName("로그인한 멤버가 타 유저의 채널을 구독하면 True가 나온다")
    void subscribeToOtherUserChannelReturnsTrue() {
        //given
        Member loginMember = createAndSaveMember();
        Member otherMember = createAndSaveMember();
        Channel otherMemberChannel = createAndSaveChannel(otherMember);

        //when
        boolean isSubscribed = channelService.updateSubscribe(otherMemberChannel.getMember().getMemberId(), loginMember.getMemberId());

        //then
        assertThat(subscribeRepository.findAll().size()).isEqualTo(1);

        assertTrue(isSubscribed);
    }

    @Test
    @DisplayName("로그인한 멤버가 타유저의 채널을 구독해지하면 False가 나온다")
    void updateSubscribeFalse() {
        //given
        Member loginMember = createAndSaveMember();
        Member otherMember = createAndSaveMember();
        Channel otherMemberChannel = createAndSaveChannel(otherMember);

        //when
        boolean isSubscribed = channelService.updateSubscribe(otherMemberChannel.getMember().getMemberId(), loginMember.getMemberId());
        boolean unsubscribe = channelService.updateSubscribe(otherMemberChannel.getMember().getMemberId(), loginMember.getMemberId());

        //then
        assertThat(isSubscribed).isTrue();
        assertThat(subscribeRepository.findAll().size()).isEqualTo(0);
        assertFalse(unsubscribe);
    }

    @Test
    @DisplayName("채널이 존재하지 않으면 ChannelNotFoundException이 발생한다.")
    void updateSubscribeChannelNotFoundException(){
        //given
        Member loginMember = createAndSaveMember();
        Member otherMember = createAndSaveMember();
        Channel otherMemberChannel = createAndSaveChannel(otherMember);

        //then
        assertThatThrownBy(() -> channelService.updateSubscribe(loginMember.getMemberId()+999L, otherMemberChannel.getMember().getMemberId()))
                .isInstanceOf(ChannelNotFoundException.class);
    }

    @Test
    @DisplayName("채널을 구독하면 구독자 수가 1 증가한다.")
    void updateSubscribeIncreaseSubscribers(){
        //given
        Member loginMember = createAndSaveMember();
        Member otherMember = createAndSaveMember();
        Channel otherMemberChannel = createAndSaveChannel(otherMember);

        //when
        channelService.updateSubscribe(otherMemberChannel.getMember().getMemberId(), loginMember.getMemberId());

        //then
        Channel channel = channelRepository.findById(otherMemberChannel.getChannelId()).get();
        assertThat(channel.getSubscribers()).isEqualTo(1);
    }

    @Test
    @DisplayName("타유저의 채널을 구독해지하면 구독자 수가 1 감소한다.")
    void updateSubscribeDecreaseSubscribers() {
        //given
        Member loginMember = createAndSaveMember();
        Member otherMember = createAndSaveMember();
        Channel otherMemberChannel = createAndSaveChannel(otherMember);
        Long Subscribers = otherMemberChannel.getMember().getMemberId();

        //when
        channelService.updateSubscribe(otherMemberChannel.getMember().getMemberId(), loginMember.getMemberId());
        channelService.updateSubscribe(otherMemberChannel.getMember().getMemberId(), loginMember.getMemberId());

        //then
        Long updatedChannel = otherMemberChannel.getMember().getMemberId();
        assertThat(updatedChannel).isEqualTo(Subscribers);
    }

    @Test
    @DisplayName("로그인한 사용자만 채널을 수정 할 수 있다.")
    void OnlyUserUpdateChannelInfo() {
        //given
        Member member = createAndSaveMember();
        Channel channel = createAndSaveChannel(member);

        Long loginMemberId = member.getMemberId();
        Long ownerId = channel.getMember().getMemberId();

        //when
        if(!loginMemberId.equals(ownerId)){
            throw new MemberAccessDeniedException();
        } else {
            channel.updateChannel("updateChannelName", "updateDescription");
        }

        //then
        assertThat(channel.getChannelName()).isEqualTo("updateChannelName");
        assertThat(channel.getDescription()).isEqualTo("updateDescription");

    }

    @Test
    @DisplayName("비회원은 구독취소를 할 수 없다.")
    void OnlyUserUpdateSubscribeCancel() {
        //given
        Member loginMember = createAndSaveMember();
        Member otherMember = createAndSaveMember();
        Channel otherMemberChannel = createAndSaveChannel(otherMember);

        Long loginMemberId = loginMember.getMemberId();
        Long otherMemberId = otherMemberChannel.getMember().getMemberId();

        channelService.updateSubscribe(otherMemberId, loginMemberId);

        //when&then
        assertThrows(MemberAccessDeniedException.class, () -> {
            if (!loginMemberId.equals(otherMemberId)) {
                throw new MemberAccessDeniedException();
            } else {
                channelService.updateSubscribe(otherMemberChannel.getMember().getMemberId(), loginMember.getMemberId());
            }
        });

        assertThat(subscribeRepository.findAll().size()).isEqualTo(1);
    }

    @Test
    @DisplayName("로그인하지 않은 사용자는 -1이 반환된다")
    void getChannelNotLoginMemberId() {
        //given
        Member member = createAndSaveMember();
        Channel channel = createAndSaveChannel(member);

        //when
        ChannelInfo channelInfo = channelService.getChannel(member.getMemberId(), null);

        //then
        assertThat(channelInfo.getMemberId()).isEqualTo(channel.getMember().getMemberId());
        assertThat(channelInfo.getChannelName()).isEqualTo(channel.getChannelName());
        assertThat(channelInfo.getIsSubscribed()).isFalse();
        assertThat(channelInfo.getDescription()).isEqualTo(channel.getDescription());
        assertThat(channelInfo.getSubscribers()).isEqualTo(channel.getSubscribers());
        assertThat(channelInfo.getImageUrl()).isEqualTo(awsService.getFileUrl(
                channel.getMember().getMemberId(),
                member.getImageFile(),
                FileType.PROFILE_IMAGE
        ));
        assertThat(channelInfo.getCreatedDate()).isEqualTo(channel.getCreatedDate());
    }
}<|MERGE_RESOLUTION|>--- conflicted
+++ resolved
@@ -40,14 +40,8 @@
         Category category2 = createAndSaveCategory("spring");
 
         Member owner1 = createMemberWithChannel();
-<<<<<<< HEAD
         Member owner2 = createMemberWithChannel();
 
-=======
-
-        Member owner2 = createMemberWithChannel();
-
->>>>>>> 4f2cf142
         List<Video> videos1 = createAndSaveVideos(owner1, 60, category1, category2);
         createAndSaveVideos(owner2, 60, category1, category2);
 
@@ -75,7 +69,6 @@
                 .containsAnyElementsOf(videos1.stream().map(Video::getVideoId).collect(Collectors.toList()));
     }
 
-<<<<<<< HEAD
     @Test
     @DisplayName("채널의 비디오 목록을 조회할 때 구매된 비디오는 구매되었다고 표시된다.")
     void getChannelVideosPurchase() {
@@ -190,8 +183,6 @@
                 .findFirst().orElseThrow();
     }
 
-=======
->>>>>>> 4f2cf142
     private List<Video> createAndSaveVideos(Member member, int count, Category category1, Category category2) {
 
         List<Video> videos = new ArrayList<>();
