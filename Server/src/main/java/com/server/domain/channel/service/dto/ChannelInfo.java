package com.server.domain.channel.service.dto;

import com.server.domain.channel.entity.Channel;
<<<<<<< HEAD
import com.server.domain.member.entity.Member;
import com.server.module.s3.service.AwsService;
import com.server.module.s3.service.dto.FileType;
=======
>>>>>>> 4104f225
import lombok.AllArgsConstructor;
import lombok.Builder;
import lombok.Getter;

import java.time.LocalDateTime;

@Getter
@AllArgsConstructor
@Builder
public class ChannelInfo {
    private Long memberId;
    private String channelName;
    private int subscribers;
    private Boolean isSubscribed;
    private String description;
    private String imageUrl;
    private LocalDateTime createdDate;

<<<<<<< HEAD
    public static ChannelInfo of(Channel channel, Boolean isSubscribed, AwsService awsService, Member member) {

            String imageUrl = awsService.getFileUrl(channel.getMember().getMemberId(), member.getImageFile(), FileType.PROFILE_IMAGE);
=======
    public static ChannelInfo of(Channel channel, Boolean isSubscribed, String imageUrl) {

//            String imageUrl = awsService.getFileUrl(channel.getMember().getMemberId(), member.getImageFile(), FileType.PROFILE_IMAGE);
>>>>>>> 4104f225

                 return ChannelInfo.builder()
                            .memberId(channel.getMember().getMemberId())
                            .channelName(channel.getChannelName())
                            .subscribers(channel.getSubscribers())
                            .isSubscribed(isSubscribed)
                            .description(channel.getDescription())
                            .imageUrl(imageUrl)
                            .createdDate(channel.getCreatedDate())
                            .build();



        }
    }<|MERGE_RESOLUTION|>--- conflicted
+++ resolved
@@ -1,12 +1,6 @@
 package com.server.domain.channel.service.dto;
 
 import com.server.domain.channel.entity.Channel;
-<<<<<<< HEAD
-import com.server.domain.member.entity.Member;
-import com.server.module.s3.service.AwsService;
-import com.server.module.s3.service.dto.FileType;
-=======
->>>>>>> 4104f225
 import lombok.AllArgsConstructor;
 import lombok.Builder;
 import lombok.Getter;
@@ -25,15 +19,9 @@
     private String imageUrl;
     private LocalDateTime createdDate;
 
-<<<<<<< HEAD
-    public static ChannelInfo of(Channel channel, Boolean isSubscribed, AwsService awsService, Member member) {
-
-            String imageUrl = awsService.getFileUrl(channel.getMember().getMemberId(), member.getImageFile(), FileType.PROFILE_IMAGE);
-=======
     public static ChannelInfo of(Channel channel, Boolean isSubscribed, String imageUrl) {
 
 //            String imageUrl = awsService.getFileUrl(channel.getMember().getMemberId(), member.getImageFile(), FileType.PROFILE_IMAGE);
->>>>>>> 4104f225
 
                  return ChannelInfo.builder()
                             .memberId(channel.getMember().getMemberId())
