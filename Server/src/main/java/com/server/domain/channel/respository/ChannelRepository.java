--- conflicted
+++ resolved
@@ -10,8 +10,5 @@
 
     Channel findByMember(Member member);
 
-<<<<<<< HEAD
-=======
     Channel findByChannelId(Long channelId);
->>>>>>> 4dcd0569
 }