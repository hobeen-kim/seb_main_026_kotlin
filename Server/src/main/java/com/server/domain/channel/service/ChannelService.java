package com.server.domain.channel.service;

import com.server.domain.channel.entity.Channel;
import com.server.domain.channel.respository.ChannelRepository;
import com.server.domain.channel.service.dto.ChannelInfo;
import com.server.domain.channel.service.dto.ChannelUpdate;
import com.server.domain.channel.service.dto.request.ChannelVideoGetServiceRequest;
import com.server.domain.channel.service.dto.response.ChannelVideoResponse;
import com.server.domain.member.entity.Member;
import com.server.domain.member.repository.MemberRepository;
import com.server.domain.subscribe.entity.Subscribe;
import com.server.domain.subscribe.repository.SubscribeRepository;
import com.server.domain.video.entity.Video;
import com.server.domain.video.repository.VideoRepository;
import com.server.global.exception.businessexception.channelException.ChannelNotFoundException;
import com.server.global.exception.businessexception.memberexception.MemberAccessDeniedException;
import com.server.global.exception.businessexception.memberexception.MemberNotFoundException;
import com.server.module.s3.service.AwsService;
import com.server.module.s3.service.dto.FileType;
import org.springframework.data.domain.Page;
import org.springframework.data.domain.PageRequest;
import org.springframework.stereotype.Service;
import org.springframework.transaction.annotation.Transactional;

import java.util.List;
import java.util.Optional;
import java.util.stream.Collectors;

@Transactional
@Service
public class ChannelService {

    private final ChannelRepository channelRepository;
    private final AwsService awsService;
    private final MemberRepository memberRepository;

    private final SubscribeRepository subscribeRepository;
    private final VideoRepository videoRepository;


    public ChannelService(ChannelRepository channelRepository,
                          AwsService awsService,
                          MemberRepository memberRepository,
                          SubscribeRepository subscribeRepository,
                          VideoRepository videoRepository) {

        this.channelRepository = channelRepository;
        this.awsService = awsService;
        this.memberRepository = memberRepository;
        this.subscribeRepository = subscribeRepository;
        this.videoRepository = videoRepository;
    }


    @Transactional(readOnly = true)
    public ChannelInfo getChannel(Long memberId, Long loginMemberId) {

        Channel channel = existChannel(memberId);


        if (loginMemberId == null || loginMemberId.equals(-1L)) {


            return ChannelInfo.builder()
                    .memberId(-1L)
                    .channelName(channel.getChannelName())
                    .description(channel.getDescription())
                    .subscribers(channel.getSubscribers())
<<<<<<< HEAD
=======
                    .isSubscribed(false)
>>>>>>> 4104f225
                    .imageUrl(awsService.getFileUrl(channel.getMember().getMemberId(), channel.getMember().getImageFile(), FileType.PROFILE_IMAGE))
                    .createdDate(channel.getCreatedDate())
                    .build();
        }
        else {

            boolean isSubscribed = isSubscribed(loginMemberId, memberId);

<<<<<<< HEAD
            return ChannelInfo.of(channel, isSubscribed, awsService, channel.getMember());
=======
            return ChannelInfo.of(channel, isSubscribed, awsService.getFileUrl(channel.getMember().getMemberId(), channel.getMember().getImageFile(), FileType.PROFILE_IMAGE));
>>>>>>> 4104f225
        }
    }


    //채널정보 수정
    @Transactional
    public void updateChannelInfo(long ownerId, long loginMemberId, ChannelUpdate updateInfo) {


        //Member member = memberRepository.findById(loginMemberId).get().getChannel().getMember();



        if (loginMemberId != ownerId) {
            throw new MemberAccessDeniedException();
        }


        Channel channel = existChannel(ownerId);

        //Channel channel = existChannel(channelRepository.findByMember(loginMemberId).get().getChannelId());


        channel.updateChannel(updateInfo.getChannelName(), updateInfo.getDescription());

    }


    // 구독 여부 업데이트
<<<<<<< HEAD
    public boolean updateSubscribe(Long memberId, Long loginMemberId){

        if(loginMemberId == null || loginMemberId.equals(-1L)){
=======
    public boolean updateSubscribe(Long memberId, Long loginMemberId) {


        if (loginMemberId == null || loginMemberId.equals(-1L)) {
>>>>>>> 4104f225
            throw new MemberAccessDeniedException();
        }

        boolean isSubscribed = isSubscribed(memberId, loginMemberId);

<<<<<<< HEAD
        if (isSubscribed(memberId, loginMemberId)) {

            unsubscribe(memberId, loginMemberId);
=======

        if (!isSubscribed) {
            subscribe(memberId, loginMemberId);
            return true;
>>>>>>> 4104f225


        } else {
            unsubscribe(memberId, loginMemberId);
            return false;
        }
    }


    // 구독.
    private void subscribe(Long memberId, Long loginMemberId) {

        Member loginMember = memberRepository.findById(loginMemberId)
                .orElseThrow(() -> new MemberNotFoundException()); //(이 부분을 빼면  .member(loginMember) 여기가 에러남)
//
        Channel channel = existChannel(memberId);

<<<<<<< HEAD

        channel.addSubscribers(1);
=======
        if (isSubscribed(memberId, loginMemberId)) {
            unsubscribe(memberId, loginMemberId);
            return;
        }
>>>>>>> 4104f225


        channel.addSubscriber();

        Subscribe subscribe = Subscribe.builder()
                .member(loginMember)
                .channel(channel)
                .build();

        subscribeRepository.save(subscribe);
    }

    // 구독 취소
    private void unsubscribe(Long memberId, Long loginMemberId) { //이 부분 코드를 더 간결하게 못하겟음 수정할거 다 빼면 테스트코드 에러남

//        if (memberId == null) {
//            throw new ChannelNotFoundException();
//        }

//        Channel findChannel = channelRepository.findById(memberId).orElseThrow(() -> new ChannelNotFoundException());

//        if (findChannel == null) {
//            throw new ChannelNotFoundException();
//        }

<<<<<<< HEAD
        Channel channel = existChannel(memberId);
=======

        Channel channel = existChannel(memberId);

//        if (isSubscribed(loginMemberId, memberId)) {
//            throw new RuntimeException("이미 구독을 취소하셨습니다.");
//        }
>>>>>>> 4104f225

        Member loginMember = memberRepository.findById(loginMemberId)
                .orElseThrow(() -> new MemberNotFoundException());

<<<<<<< HEAD
//        if (isSubscribed(loginMemberId, memberId)) {
        channel.decreaseSubscribers(1);
=======
        //if (isSubscribed(loginMemberId, memberId)) {
        channel.decreaseSubscribers();
>>>>>>> 4104f225

        Optional<Subscribe> subscription = subscribeRepository.findByMemberAndChannel(loginMember, channel);

        subscription.ifPresent(subscribeRepository::delete);
    }


    @Transactional(readOnly = true)
    public Page<ChannelVideoResponse> getChannelVideos(Long loginMemberId, ChannelVideoGetServiceRequest request) {

        Page<Video> videos = videoRepository.findChannelVideoByCategoryPaging(request.toDataRequest());

        List<Boolean> isPurchaseInOrder = isPurchaseInOrder(loginMemberId, videos.getContent());

        List<String> thumbnailUrlsInOrder = getThumbnailUrlsInOrder(videos.getContent());

        List<Long> videoIdsInCart = getVideoIdsInCart(loginMemberId, videos.getContent());

        return ChannelVideoResponse.of(videos,
                isPurchaseInOrder,
                thumbnailUrlsInOrder,
                videoIdsInCart);
    }


    public void createChannel(Member signMember) {
        Channel channel = Channel.createChannel(signMember.getNickname());

        channel.setMember(signMember);
        channelRepository.save(channel);
    }


    private Boolean isSubscribed(Long loginMemberId, long memberId) {

        return memberRepository.checkMemberSubscribeChannel(loginMemberId, List.of(memberId)).get(0);

    }


    private List<Boolean> isPurchaseInOrder(Long loginMemberId, List<Video> videos) {

        List<Long> videoIds = videos.stream()
                .map(Video::getVideoId)
                .collect(Collectors.toList());

        return memberRepository.checkMemberPurchaseVideos(loginMemberId, videoIds);
    }

    private List<String> getThumbnailUrlsInOrder(List<Video> videos) {

        return videos.stream()
                .map(video ->
                        getThumbnailUrl(video.getChannel().getMember().getMemberId(), video))
                .collect(Collectors.toList());
    }

    private String getThumbnailUrl(Long memberId, Video video) {
        return awsService.getFileUrl(memberId, video.getThumbnailFile(), FileType.THUMBNAIL);
    }

    private List<Long> getVideoIdsInCart(Long loginMemberId, List<Video> videos) {

        List<Long> videoIds = videos.stream()
                .map(Video::getVideoId)
                .collect(Collectors.toList());

        return videoRepository.findVideoIdInCart(loginMemberId, videoIds);
    }


    private Channel existChannel(Long memberId) {

        //Member member = memberRepository.findById(loginMemberId).orElseThrow(MemberAccessDeniedException::new);

        return channelRepository.findByMember(memberId).orElseThrow(ChannelNotFoundException::new); //여기서 에러남 ㅠ 되돌아 오는 길에 에러남
    }
}<|MERGE_RESOLUTION|>--- conflicted
+++ resolved
@@ -62,14 +62,11 @@
 
 
             return ChannelInfo.builder()
-                    .memberId(-1L)
+                    .memberId(channel.getMember().getMemberId())
                     .channelName(channel.getChannelName())
                     .description(channel.getDescription())
                     .subscribers(channel.getSubscribers())
-<<<<<<< HEAD
-=======
                     .isSubscribed(false)
->>>>>>> 4104f225
                     .imageUrl(awsService.getFileUrl(channel.getMember().getMemberId(), channel.getMember().getImageFile(), FileType.PROFILE_IMAGE))
                     .createdDate(channel.getCreatedDate())
                     .build();
@@ -78,11 +75,7 @@
 
             boolean isSubscribed = isSubscribed(loginMemberId, memberId);
 
-<<<<<<< HEAD
-            return ChannelInfo.of(channel, isSubscribed, awsService, channel.getMember());
-=======
             return ChannelInfo.of(channel, isSubscribed, awsService.getFileUrl(channel.getMember().getMemberId(), channel.getMember().getImageFile(), FileType.PROFILE_IMAGE));
->>>>>>> 4104f225
         }
     }
 
@@ -112,31 +105,19 @@
 
 
     // 구독 여부 업데이트
-<<<<<<< HEAD
-    public boolean updateSubscribe(Long memberId, Long loginMemberId){
-
-        if(loginMemberId == null || loginMemberId.equals(-1L)){
-=======
     public boolean updateSubscribe(Long memberId, Long loginMemberId) {
 
 
         if (loginMemberId == null || loginMemberId.equals(-1L)) {
->>>>>>> 4104f225
             throw new MemberAccessDeniedException();
         }
 
         boolean isSubscribed = isSubscribed(memberId, loginMemberId);
 
-<<<<<<< HEAD
-        if (isSubscribed(memberId, loginMemberId)) {
-
-            unsubscribe(memberId, loginMemberId);
-=======
 
         if (!isSubscribed) {
             subscribe(memberId, loginMemberId);
             return true;
->>>>>>> 4104f225
 
 
         } else {
@@ -154,15 +135,10 @@
 //
         Channel channel = existChannel(memberId);
 
-<<<<<<< HEAD
-
-        channel.addSubscribers(1);
-=======
         if (isSubscribed(memberId, loginMemberId)) {
             unsubscribe(memberId, loginMemberId);
             return;
         }
->>>>>>> 4104f225
 
 
         channel.addSubscriber();
@@ -188,27 +164,18 @@
 //            throw new ChannelNotFoundException();
 //        }
 
-<<<<<<< HEAD
-        Channel channel = existChannel(memberId);
-=======
 
         Channel channel = existChannel(memberId);
 
 //        if (isSubscribed(loginMemberId, memberId)) {
 //            throw new RuntimeException("이미 구독을 취소하셨습니다.");
 //        }
->>>>>>> 4104f225
 
         Member loginMember = memberRepository.findById(loginMemberId)
                 .orElseThrow(() -> new MemberNotFoundException());
 
-<<<<<<< HEAD
-//        if (isSubscribed(loginMemberId, memberId)) {
-        channel.decreaseSubscribers(1);
-=======
         //if (isSubscribed(loginMemberId, memberId)) {
         channel.decreaseSubscribers();
->>>>>>> 4104f225
 
         Optional<Subscribe> subscription = subscribeRepository.findByMemberAndChannel(loginMember, channel);
 
