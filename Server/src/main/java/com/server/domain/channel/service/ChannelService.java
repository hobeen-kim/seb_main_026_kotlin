--- conflicted
+++ resolved
@@ -1,26 +1,28 @@
 package com.server.domain.channel.service;
 
-import com.server.domain.category.entity.Category;
 import com.server.domain.channel.entity.Channel;
 import com.server.domain.channel.respository.ChannelRepository;
 import com.server.domain.channel.service.dto.ChannelDto;
-import com.server.domain.member.entity.Authority;
 import com.server.domain.member.entity.Member;
 import com.server.domain.member.repository.MemberRepository;
+import com.server.domain.order.repository.OrderRepository;
 import com.server.domain.subscribe.entity.Subscribe;
 import com.server.domain.subscribe.repository.SubscribeRepository;
 import com.server.domain.video.entity.Video;
 import com.server.domain.video.repository.VideoRepository;
+import com.server.domain.video.service.dto.request.VideoUpdateServiceRequest;
 import com.server.domain.videoCategory.entity.VideoCategory;
 import com.server.global.exception.businessexception.channelException.ChannelNotFoundException;
 import com.server.global.exception.businessexception.memberexception.MemberAccessDeniedException;
 import com.server.global.exception.businessexception.memberexception.MemberNotFoundException;
+import com.server.global.exception.businessexception.videoexception.VideoNotFoundException;
 import com.server.global.reponse.ApiPageResponse;
 import com.server.global.reponse.PageInfo;
 import com.server.module.s3.service.AwsService;
 import org.springframework.data.domain.Page;
 import org.springframework.data.domain.PageRequest;
 import org.springframework.data.domain.Sort;
+import org.springframework.http.HttpStatus;
 import org.springframework.stereotype.Service;
 import org.springframework.transaction.annotation.Transactional;
 
@@ -35,66 +37,60 @@
     private final VideoRepository videoRepository;
     private final AwsService awsService;
     private final MemberRepository memberRepository;
-    private final SubscribeRepository subscribeRepository;
+    private final  OrderRepository orderRepository;
 
 
     public ChannelService(ChannelRepository channelRepository,
                           VideoRepository videoRepository,
                           AwsService awsService,
                           MemberRepository memberRepository,
-                          SubscribeRepository subscribeRepository ) {
+                          SubscribeRepository subscribeRepository,
+                          OrderRepository orderRepository) {
 
         this.channelRepository = channelRepository;
         this.videoRepository = videoRepository;
         this.awsService = awsService;
         this.memberRepository = memberRepository;
-        this.subscribeRepository = subscribeRepository;
-
-    }
-
+        this.orderRepository = orderRepository;
+
+    }
+
+    //memberId 받는 걸로 수정 , 구독햇는지 여부 확인
     @Transactional(readOnly = true)
-    public ChannelDto.ChannelInfo getChannelInfo(Long memberId) {
-        Member member = memberRepository.findById(memberId).orElseThrow(MemberNotFoundException::new);
-
-        Channel channel = channelRepository.findByMember(member);
+    public ChannelDto.ChannelInfo getChannelInfo(Long memberId, Long channelId) {
+        Channel channel = channelRepository.findByChannelId(channelId);
+
         if (channel == null) {
             throw new ChannelNotFoundException();
         }
-<<<<<<< HEAD
 
         boolean isSubscribed = false;
         boolean hasPurchasedVideos = false;
 
         if (memberId != null) {
-            Member member = memberRepository.findById(memberId) //구독중인지 아닌지 판별해야하니까 필요
+            Member member = memberRepository.findById(memberId)
                     .orElseThrow(MemberNotFoundException::new);
 
             isSubscribed = isSubscribed(memberId, channel);
             hasPurchasedVideos = hasPurchasedVideos(memberId, channel);
-=======
-        String imageUrl;
-        try {
-            imageUrl = awsService.getImageUrl(channel.getMember().getImageFile());
-        } catch (Exception e) {
-            imageUrl = "";
->>>>>>> 52a5f960
-        }
-
-        ChannelDto.ChannelInfo channelInfo = new ChannelDto.ChannelInfo();
-        channelInfo.setMemberId(channel.getMember().getMemberId());
-        channelInfo.setChannelName(channel.getChannelName());
-        channelInfo.setSubscribers(channel.getSubscribers());
-        channelInfo.setDescription(channel.getDescription());
-        channelInfo.setCreatedDate(channel.getCreatedDate());
-        channelInfo.setImageUrl(imageUrl);
+        }
+
+        ChannelDto.ChannelInfo channelInfo = ChannelDto.ChannelInfo.builder()
+                .memberId(channel.getChannelId())
+                .channelName(channel.getChannelName())
+                .subscribers(channel.getSubscribers())
+                .isSubscribed(isSubscribed)
+                .isPurchaseVideos(hasPurchasedVideos)
+                .description(channel.getDescription())
+                .imageUrl(awsService.getImageUrl("name"))
+                .createdDate(channel.getCreatedDate())
+                .build();
 
         return channelInfo;
     }
 
-    public void updateChannel(Long memberId, ChannelDto.UpdateInfo updateInfo, Member member) {
-
-<<<<<<< HEAD
-    private boolean isSubscribed(Long memberId, Channel channel){ //구독여부 검증
+
+    private boolean isSubscribed(Long memberId, Channel channel){
        Member member = memberRepository.findById(memberId)
                .orElseThrow(MemberNotFoundException::new);
        List<Subscribe> subscribeList = member.getSubscribes();
@@ -107,22 +103,14 @@
        return false;
     }
 
-    public boolean hasPurchasedVideos(Long memberId, Channel channel) { //구매여부 검증
+    public boolean hasPurchasedVideos(Long memberId, Channel channel) {
         return videoRepository.findVideosBy(memberId, channel);
     }
 
 
-=======
-        Long loggedInMember = member.getMemberId();
->>>>>>> 52a5f960
-
-        if(!loggedInMember.equals(memberId)){
-            throw new MemberAccessDeniedException();
-        }
-
-        Channel channel = channelRepository.findByMember(member);
-
-<<<<<<< HEAD
+
+
+
 
 
     //로그인했는지 여부(로그인을해야 내 채널을 업데이트 할 수 잇으니까) , 합치기, //memberId의 채널로 가지고 와야함,
@@ -135,66 +123,119 @@
                 .orElseThrow(MemberNotFoundException::new); //내가 구매한 동영상인지, 동영상 소유자인지 확인해야 하니까
 
         Video video = videoRepository.findById(videoId)
-                .orElseThrow(VideoNotFoundException::new);//이 부분 memberId의 비디오 채널로 가지고 와야함, 지피티한테 물어보긴 햇는데..
+                .orElseThrow(VideoNotFoundException::new);//이 부분 memberId의 비디오 채널로 가지고 와야함
 
         if (!isPurchasedVideo(memberId, video) || !isVideoOwner(memberId, video)) {
-=======
-        if(!isChannelOwner(memberId, member) && !isAdmin(member)){
->>>>>>> 52a5f960
             throw new MemberAccessDeniedException();
         }
 
-        if (updateInfo != null) {
-            if (updateInfo.getChannelName() != null) {
-                channel.setChannelName(updateInfo.getChannelName());
+        videoRepository.save(video);
+    }
+
+    public boolean isPurchasedVideo(Long memberId, Video video) { //구매여부
+        List<Video> OrderVideos = videoRepository.findVideoBy(memberId, video);
+        return OrderVideos.contains(video);
+    }
+
+    public boolean isVideoOwner(Long memberId, Video video) { //소유자 확인
+        Channel ownerChannel = video.getChannel();
+        return ownerChannel.getMember().getMemberId().equals(memberId);
+    }
+
+
+
+
+    // 구독 여부 업데이트
+    public boolean updateSubscribe(Long memberId, Long loginMemberId) {
+
+        Member member = memberRepository.findById(memberId) //업데이트하려면 일단.. 채널이 있어야함 채널을 찾으려면.. 멤버가 있어야함
+                .orElseThrow(MemberNotFoundException::new);
+
+        Member loginMember = memberRepository.findById(loginMemberId)  //로그인했는지.. 확인하는데 왜 하냐면 로그인한 사람이 구독한 채널을 업데이트 해야하니까
+                .orElseThrow(MemberNotFoundException::new);
+
+        Channel channel = member.getChannel();
+
+        if (!memberId.equals(loginMemberId)) {
+            throw new MemberAccessDeniedException();
+        }
+
+        if (channel == null) {
+            throw new ChannelNotFoundException();
+        }
+
+        // 로그인한 사용자가 이미 구독 중인지 여부 확인
+        boolean isSubscribed = isSubscribed(channel, loginMember);
+
+        if (isSubscribed) {
+            unsubscribe(loginMember, channel);
+            return false;
+        } else {
+            subscribe(loginMember, channel);
+            return true;
+        }
+    }
+
+    // 구독 여부 확인
+    private boolean isSubscribed(Channel channel, Member member) {
+        return member.getSubscribes().contains(channel);
+    }
+
+    // 구독...?..
+    private void subscribe(Member member, Channel channel) {
+        Subscribe subscribe = new Subscribe(member, channel);
+        channel.getSubscribes().add(subscribe);
+        channel.setSubscribers(channel.getSubscribers() + 1); // 구독자 수 증가
+    }
+
+    // 구독 취소
+    private void unsubscribe(Member member, Channel channel) {
+        List<Subscribe> subscribeList = channel.getSubscribes();
+        for (Subscribe subscribe : subscribeList) {
+            if (subscribe.getMember().equals(member)) {
+                subscribeList.remove(subscribe);
+                channel.setSubscribers(channel.getSubscribers() - 1); // 구독자 수 감소
+                break;
             }
-            if (updateInfo.getDescription() != null) {
-                channel.setDescription(updateInfo.getDescription());
-            }
-
-        }
-    }
-
-    public boolean updateSubscribe(Long memberId) {
-
-        Member member = memberRepository.findById(memberId).orElseThrow(MemberNotFoundException::new);
-
-        Channel channel = channelRepository.findByMember(member);
-
-        if(channel == null){
+        }
+    }
+
+
+
+
+
+
+
+
+    //전체채널 조회,
+    //내가 구매한 동영상인지도 검증 필요
+    public ApiPageResponse<ChannelDto.ChannelVideoResponseDto> getChannelVideos(
+            Long loggedInMemberId,
+            Long memberId,
+            int page,
+            Sort sort) {
+
+        Member member = memberRepository.findById(memberId) //일단 member를 찾는다
+                .orElseThrow(MemberNotFoundException::new);
+
+        Channel channel = member.getChannel(); //멤버에서 채널을 찾는다
+        if (channel == null) {
             throw new ChannelNotFoundException();
         }
 
-        if(isSubscribed(member, channel)){
-            unsubscribe(member, channel);
-            return false;
-        } else
-            subscribe(member, channel);
-        return true;
-    }
-
-
-    //todo : 로그인한 사용자 정보를 받아서 memberId 와 비교하는 로직 필요
-    public List<ChannelDto.ChannelVideoResponseDto> getChannelVideos(Long loggedInMemberId, Long memberId, int page, String sort) {
-        if (!loggedInMemberId.equals(memberId)) {
-            throw new MemberAccessDeniedException();
-        }
-
-        Member member = memberRepository.findById(memberId).orElseThrow(MemberNotFoundException::new);
-
-        Channel channel = channelRepository.findByMember(member);
-
-        PageRequest pageRequest;
-        if ("createdAt".equals(sort)) {
-            pageRequest = PageRequest.of(page - 1, 10, Sort.Direction.DESC, "createdDate");
-        } else {
-            pageRequest = PageRequest.of(page - 1, 10, Sort.Direction.DESC, sort);
-        }
-
+        PageRequest pageRequest = PageRequest.of(page - 1, 10, Sort.Direction.DESC, String.valueOf(sort));
         Page<Video> videoPage = videoRepository.findByChannel(channel, pageRequest);
 
         List<ChannelDto.ChannelVideoResponseDto> videoResponses = new ArrayList<>();
         for (Video video : videoPage.getContent()) {
+            String imageUrl = awsService.getImageUrl(member.getImageFile());
+
+
+            boolean isPurchased = checkPurchase(loggedInMemberId, video);
+
+            if (!isPurchased) {
+                continue;
+            }
             List<String> categoryNames = new ArrayList<>();
             List<VideoCategory> categories = video.getVideoCategories();
 //            for (Category category : categories) {
@@ -202,26 +243,24 @@
 //            }
 
 
-            String imageUrl;
-            try {
-                imageUrl = awsService.getImageUrl(channel.getMember().getImageFile());
-            } catch (Exception e) {
-                imageUrl = "";
-            }
-
-            ChannelDto.ChannelVideoResponseDto videoResponse = new ChannelDto.ChannelVideoResponseDto();
-            videoResponse.setVideoId(video.getVideoId());
-            videoResponse.setVideoName(video.getVideoName());
-            videoResponse.setThumbnailUrl(imageUrl);
-            videoResponse.setViews(video.getView());
-            videoResponse.setPrice(video.getPrice());
-            videoResponse.setCategories(categoryNames);
-            videoResponse.setCreatedDate(video.getCreatedDate().toLocalDate());
-
-            videoResponses.add(videoResponse);
-        }
-
-        return videoResponses;
+        }
+
+        PageInfo pageInfo = PageInfo.of(videoPage);
+
+        return new ApiPageResponse<>(
+                videoResponses,
+                pageInfo,
+                HttpStatus.OK.value(),
+                HttpStatus.OK.name(),
+                "GoodLuck"
+        );
+    }
+
+
+    //구매햇는지 여부 확인
+    private boolean checkPurchase(Long memberId, Video video) {
+        video.getOrderVideos().contains(memberId);
+        return true;
     }
 
 
@@ -233,29 +272,13 @@
         channelRepository.save(channel);
     }
 
-    private boolean isChannelOwner(Long channelId, Member member){
-        return member.getChannel() != null && member.getChannel().getChannelId().equals(channelId);
-    }
-
-    private boolean isAdmin(Member member){
-        return member.getAuthority() == Authority.ROLE_ADMIN;
-    }
-
-    private boolean isSubscribed(Member member, Channel channel){
-        Subscribe subscribe = subscribeRepository.findByMemberAndChannel(member, channel);
-        return subscribe != null;
-    }
-
-    private void unsubscribe(Member member, Channel channel){
-        Subscribe subscribe = subscribeRepository.findByMemberAndChannel(member, channel);
-        if(subscribe != null){
-            subscribeRepository.delete(subscribe);
-        }
-    }
-
-    private void subscribe(Member member, Channel channel){
-        Subscribe subscribe = new Subscribe(member, channel);
-
-        subscribeRepository.save(subscribe);
-    }
+
+//    boolean isLoggedInMember(Long loginMemberId, Long memberId) {
+//        Member Member = memberRepository.findById(memberId).orElse(null);
+//        if (Member != null) {
+//            return loginMemberId.equals(Member.getMemberId());
+//        }
+//        return false;
+//    }
+
 }