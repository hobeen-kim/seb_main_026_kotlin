package com.server.domain.channel.service;

import com.server.domain.channel.entity.Channel;
import com.server.domain.channel.respository.ChannelRepository;
import com.server.domain.channel.service.dto.ChannelInfo;
import com.server.domain.channel.service.dto.ChannelUpdate;
import com.server.domain.channel.service.dto.request.ChannelVideoGetServiceRequest;
import com.server.domain.channel.service.dto.response.ChannelVideoResponse;
import com.server.domain.member.entity.Member;
import com.server.domain.member.repository.MemberRepository;
import com.server.domain.subscribe.entity.Subscribe;
import com.server.domain.subscribe.repository.SubscribeRepository;
import com.server.domain.video.entity.Video;
import com.server.domain.video.repository.VideoRepository;
import com.server.global.exception.businessexception.channelException.ChannelNotFoundException;
import com.server.global.exception.businessexception.memberexception.MemberAccessDeniedException;
import com.server.global.exception.businessexception.memberexception.MemberNotFoundException;
import com.server.module.s3.service.AwsService;
import com.server.module.s3.service.dto.FileType;
import org.springframework.data.domain.Page;
import org.springframework.data.domain.PageRequest;
import org.springframework.stereotype.Service;
import org.springframework.transaction.annotation.Transactional;

import java.util.List;
import java.util.Optional;
import java.util.stream.Collectors;

@Transactional
@Service
public class ChannelService {

    private final ChannelRepository channelRepository;
    private final AwsService awsService;
    private final MemberRepository memberRepository;

    private final SubscribeRepository subscribeRepository;
    private final VideoRepository videoRepository;


    public ChannelService(ChannelRepository channelRepository,
                          AwsService awsService,
                          MemberRepository memberRepository,
                          SubscribeRepository subscribeRepository,
                          VideoRepository videoRepository) {

        this.channelRepository = channelRepository;
        this.awsService = awsService;
        this.memberRepository = memberRepository;
        this.subscribeRepository = subscribeRepository;
        this.videoRepository = videoRepository;
    }


    @Transactional(readOnly = true)
    public ChannelInfo getChannel(Long memberId, Long loginMemberId) {

<<<<<<< HEAD
        Channel channel = existChannel(memberId);


        if (loginMemberId == null || loginMemberId.equals(-1L)) {


            return ChannelInfo.builder()
                    .memberId(-1L)
                    .channelName(channel.getChannelName())
                    .description(channel.getDescription())
                    .subscribers(channel.getSubscribers())
                    .isSubscribed(false)
                    .build();
        }
        else {
=======
        if (loginMemberId == null) {

            Channel channel = existChannel(memberId); //조회하고자 하는 채널이 존재하는지 확인

            return ChannelInfo.builder()
                    .memberId(channel.getMember().getMemberId())
                    .channelName(channel.getChannelName())
                    .description(channel.getDescription())
                    .subscribers(channel.getSubscribers())
                    .isSubscribed(false)
                    .build();
        }
       else {

            Channel channel = existChannel(memberId); //조회하고자 하는 채널이 존재하는지 확인

            boolean isSubscribed = isSubscribed(loginMemberId, memberId);

            return ChannelInfo.of(channel, isSubscribed);
        }
    }
>>>>>>> 884d878c

            boolean isSubscribed = isSubscribed(loginMemberId, memberId);

<<<<<<< HEAD
            return ChannelInfo.of(channel, isSubscribed);
        }
    }


    //채널정보 수정
    @Transactional
    public void updateChannelInfo(long ownerId, long loginMemberId, ChannelUpdate updateInfo) {


        //Member member = memberRepository.findById(loginMemberId).get().getChannel().getMember();



        if (loginMemberId != ownerId) {
            throw new MemberAccessDeniedException();
        }


        Channel channel = existChannel(ownerId);
=======
    //채널정보 수정
    @Transactional
    public void updateChannelInfo(long ownerId, long loginMemberId, ChannelUpdate updateInfo) { //...?????


        //Member member = memberRepository.findById(loginMemberId).get().getChannel().getMember(); //로그인한 사용자의 채널을 조회



        if (loginMemberId != ownerId) {
            throw new MemberAccessDeniedException(); //로그인한 사용자의 채널과 수정하고자 하는 채널이 다르면 MemberAccessDeniedException 발생
        }


        Channel channel = existChannel(channelRepository.findByMember(loginMemberId)
                .map(Channel::getChannelId)
                .orElseThrow(ChannelNotFoundException::new));
>>>>>>> 884d878c

        //Channel channel = existChannel(channelRepository.findByMember(loginMemberId).get().getChannelId());


        channel.updateChannel(updateInfo.getChannelName(), updateInfo.getDescription());

    }


    // 구독 여부 업데이트
<<<<<<< HEAD
    public boolean updateSubscribe(Long memberId, Long loginMemberId){

        if(loginMemberId == null || loginMemberId.equals(-1L)){
            throw new MemberAccessDeniedException();
        }


        if (isSubscribed(memberId, loginMemberId)) {

            unsubscribe(memberId, loginMemberId);
=======
        public boolean updateSubscribe(Long memberId, Long loginMemberId){ // ..?? channelId, memberId ??

        if(memberId == null){
            throw new ChannelNotFoundException();
        }


        if (isSubscribed(memberId, loginMemberId)) { //구독중이면

            unsubscribe(memberId, loginMemberId); //구독 취소
>>>>>>> 884d878c

            return false;

        } else {

            subscribe(memberId, loginMemberId);

            return true;
        }
    }


    // 구독.
    private void subscribe(Long memberId, Long loginMemberId) {

<<<<<<< HEAD
          Member loginMember = memberRepository.findById(loginMemberId)
                  .orElseThrow(() -> new MemberNotFoundException()); //(이 부분을 빼면  .member(loginMember) 여기가 에러남)
//
        Channel channel = existChannel(memberId);


        channel.addSubscribers(1);

=======
        Member loginMember = memberRepository.findById(loginMemberId).orElseThrow(() -> new MemberAccessDeniedException());

        Channel channel = existChannel(memberId);

        if (channel != null) {
            channel.addSubscribers(1);

        } else {
            throw new ChannelNotFoundException();
        }

>>>>>>> 884d878c
        Subscribe subscribe = Subscribe.builder()
                .member(loginMember)
                .channel(channel)
                .build();

        subscribeRepository.save(subscribe);
    }

    // 구독 취소
<<<<<<< HEAD
    private void unsubscribe(Long memberId, Long loginMemberId) { //이 부분 코드를 더 간결하게 못하겟음 수정할거 다 빼면 테스트코드 에러남
=======
    private void unsubscribe(Long memberId, Long loginMemberId) {
>>>>>>> 884d878c

//        if (memberId == null) {
//            throw new ChannelNotFoundException();
//        }

        Channel findChannel = channelRepository.findById(memberId).orElseThrow(() -> new ChannelNotFoundException());
<<<<<<< HEAD
=======

//        if (findChannel == null) {
//            throw new ChannelNotFoundException();
//        }

        Channel channel = findChannel.getMember().getChannel();

        Member loginMember = memberRepository.findById(loginMemberId)
                .orElseThrow(() -> new MemberNotFoundException());

//        if (isSubscribed(loginMemberId, memberId)) {
            channel.decreaseSubscribers(1);
>>>>>>> 884d878c

//        if (findChannel == null) {
//            throw new ChannelNotFoundException();
//        }

<<<<<<< HEAD
        Channel channel = findChannel.getMember().getChannel();

        Member loginMember = memberRepository.findById(loginMemberId)
                .orElseThrow(() -> new MemberNotFoundException());

//        if (isSubscribed(loginMemberId, memberId)) {
        channel.decreaseSubscribers(1);

        Optional<Subscribe> subscription = subscribeRepository.findByMemberAndChannel(loginMember, channel);

        subscription.ifPresent(subscribeRepository::delete);
    }
=======
            subscription.ifPresent(subscribeRepository::delete);
        }

>>>>>>> 884d878c




    @Transactional(readOnly = true)
    public Page<ChannelVideoResponse> getChannelVideos(Long loginMemberId, ChannelVideoGetServiceRequest request) {

        PageRequest pageRequest = PageRequest.of(request.getPage(), request.getSize());

        Page<Video> videos = videoRepository.findChannelVideoByCategoryPaging(
                request.getMemberId(),
                request.getCategoryName(),
                pageRequest,
                request.getSort(),
                request.getFree()
        );

        List<Boolean> isPurchaseInOrder = isPurchaseInOrder(loginMemberId, videos.getContent());

        List<String> thumbnailUrlsInOrder = getThumbnailUrlsInOrder(videos.getContent());

        return ChannelVideoResponse.of(videos, isPurchaseInOrder, thumbnailUrlsInOrder);
    }


    public void createChannel(Member signMember) {
        Channel channel = Channel.createChannel(signMember.getNickname());

        channel.setMember(signMember);
        channelRepository.save(channel);
    }


    private Boolean isSubscribed(Long loginMemberId, long memberId) {

        return memberRepository.checkMemberSubscribeChannel(loginMemberId, List.of(memberId)).get(0);

    }


    private List<Boolean> isPurchaseInOrder(Long loginMemberId, List<Video> videos) {

        List<Long> videoIds = videos.stream()
                .map(Video::getVideoId)
                .collect(Collectors.toList());

        return memberRepository.checkMemberPurchaseVideos(loginMemberId, videoIds);
    }

    private List<String> getThumbnailUrlsInOrder(List<Video> videos) {

        return videos.stream()
                .map(video ->
                        getThumbnailUrl(video.getChannel().getMember().getMemberId(), video))
                .collect(Collectors.toList());
    }

    private String getThumbnailUrl(Long memberId, Video video) {
        return awsService.getFileUrl(memberId, video.getThumbnailFile(), FileType.THUMBNAIL);
    }


    private Channel existChannel(Long loginMemberId) {

<<<<<<< HEAD
        //Member member = memberRepository.findById(loginMemberId).orElseThrow(MemberAccessDeniedException::new);
=======
       //Member member = memberRepository.findById(loginMemberId).orElseThrow(MemberAccessDeniedException::new);
>>>>>>> 884d878c

        return channelRepository.findByMember(loginMemberId).orElseThrow(ChannelNotFoundException::new);
    }
}<|MERGE_RESOLUTION|>--- conflicted
+++ resolved
@@ -55,7 +55,6 @@
     @Transactional(readOnly = true)
     public ChannelInfo getChannel(Long memberId, Long loginMemberId) {
 
-<<<<<<< HEAD
         Channel channel = existChannel(memberId);
 
 
@@ -71,34 +70,10 @@
                     .build();
         }
         else {
-=======
-        if (loginMemberId == null) {
-
-            Channel channel = existChannel(memberId); //조회하고자 하는 채널이 존재하는지 확인
-
-            return ChannelInfo.builder()
-                    .memberId(channel.getMember().getMemberId())
-                    .channelName(channel.getChannelName())
-                    .description(channel.getDescription())
-                    .subscribers(channel.getSubscribers())
-                    .isSubscribed(false)
-                    .build();
-        }
-       else {
-
-            Channel channel = existChannel(memberId); //조회하고자 하는 채널이 존재하는지 확인
 
             boolean isSubscribed = isSubscribed(loginMemberId, memberId);
 
-            return ChannelInfo.of(channel, isSubscribed);
-        }
-    }
->>>>>>> 884d878c
-
-            boolean isSubscribed = isSubscribed(loginMemberId, memberId);
-
-<<<<<<< HEAD
-            return ChannelInfo.of(channel, isSubscribed);
+            return ChannelInfo.of(channel, isSubscribed, awsService, channel.getMember());
         }
     }
 
@@ -118,25 +93,6 @@
 
 
         Channel channel = existChannel(ownerId);
-=======
-    //채널정보 수정
-    @Transactional
-    public void updateChannelInfo(long ownerId, long loginMemberId, ChannelUpdate updateInfo) { //...?????
-
-
-        //Member member = memberRepository.findById(loginMemberId).get().getChannel().getMember(); //로그인한 사용자의 채널을 조회
-
-
-
-        if (loginMemberId != ownerId) {
-            throw new MemberAccessDeniedException(); //로그인한 사용자의 채널과 수정하고자 하는 채널이 다르면 MemberAccessDeniedException 발생
-        }
-
-
-        Channel channel = existChannel(channelRepository.findByMember(loginMemberId)
-                .map(Channel::getChannelId)
-                .orElseThrow(ChannelNotFoundException::new));
->>>>>>> 884d878c
 
         //Channel channel = existChannel(channelRepository.findByMember(loginMemberId).get().getChannelId());
 
@@ -147,7 +103,6 @@
 
 
     // 구독 여부 업데이트
-<<<<<<< HEAD
     public boolean updateSubscribe(Long memberId, Long loginMemberId){
 
         if(loginMemberId == null || loginMemberId.equals(-1L)){
@@ -158,18 +113,6 @@
         if (isSubscribed(memberId, loginMemberId)) {
 
             unsubscribe(memberId, loginMemberId);
-=======
-        public boolean updateSubscribe(Long memberId, Long loginMemberId){ // ..?? channelId, memberId ??
-
-        if(memberId == null){
-            throw new ChannelNotFoundException();
-        }
-
-
-        if (isSubscribed(memberId, loginMemberId)) { //구독중이면
-
-            unsubscribe(memberId, loginMemberId); //구독 취소
->>>>>>> 884d878c
 
             return false;
 
@@ -185,28 +128,14 @@
     // 구독.
     private void subscribe(Long memberId, Long loginMemberId) {
 
-<<<<<<< HEAD
-          Member loginMember = memberRepository.findById(loginMemberId)
-                  .orElseThrow(() -> new MemberNotFoundException()); //(이 부분을 빼면  .member(loginMember) 여기가 에러남)
+        Member loginMember = memberRepository.findById(loginMemberId)
+                .orElseThrow(() -> new MemberNotFoundException()); //(이 부분을 빼면  .member(loginMember) 여기가 에러남)
 //
         Channel channel = existChannel(memberId);
 
 
         channel.addSubscribers(1);
 
-=======
-        Member loginMember = memberRepository.findById(loginMemberId).orElseThrow(() -> new MemberAccessDeniedException());
-
-        Channel channel = existChannel(memberId);
-
-        if (channel != null) {
-            channel.addSubscribers(1);
-
-        } else {
-            throw new ChannelNotFoundException();
-        }
-
->>>>>>> 884d878c
         Subscribe subscribe = Subscribe.builder()
                 .member(loginMember)
                 .channel(channel)
@@ -216,19 +145,13 @@
     }
 
     // 구독 취소
-<<<<<<< HEAD
     private void unsubscribe(Long memberId, Long loginMemberId) { //이 부분 코드를 더 간결하게 못하겟음 수정할거 다 빼면 테스트코드 에러남
-=======
-    private void unsubscribe(Long memberId, Long loginMemberId) {
->>>>>>> 884d878c
 
 //        if (memberId == null) {
 //            throw new ChannelNotFoundException();
 //        }
 
         Channel findChannel = channelRepository.findById(memberId).orElseThrow(() -> new ChannelNotFoundException());
-<<<<<<< HEAD
-=======
 
 //        if (findChannel == null) {
 //            throw new ChannelNotFoundException();
@@ -240,31 +163,12 @@
                 .orElseThrow(() -> new MemberNotFoundException());
 
 //        if (isSubscribed(loginMemberId, memberId)) {
-            channel.decreaseSubscribers(1);
->>>>>>> 884d878c
-
-//        if (findChannel == null) {
-//            throw new ChannelNotFoundException();
-//        }
-
-<<<<<<< HEAD
-        Channel channel = findChannel.getMember().getChannel();
-
-        Member loginMember = memberRepository.findById(loginMemberId)
-                .orElseThrow(() -> new MemberNotFoundException());
-
-//        if (isSubscribed(loginMemberId, memberId)) {
         channel.decreaseSubscribers(1);
 
         Optional<Subscribe> subscription = subscribeRepository.findByMemberAndChannel(loginMember, channel);
 
         subscription.ifPresent(subscribeRepository::delete);
     }
-=======
-            subscription.ifPresent(subscribeRepository::delete);
-        }
-
->>>>>>> 884d878c
 
 
 
@@ -329,11 +233,7 @@
 
     private Channel existChannel(Long loginMemberId) {
 
-<<<<<<< HEAD
         //Member member = memberRepository.findById(loginMemberId).orElseThrow(MemberAccessDeniedException::new);
-=======
-       //Member member = memberRepository.findById(loginMemberId).orElseThrow(MemberAccessDeniedException::new);
->>>>>>> 884d878c
 
         return channelRepository.findByMember(loginMemberId).orElseThrow(ChannelNotFoundException::new);
     }
