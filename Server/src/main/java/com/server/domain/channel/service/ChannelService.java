package com.server.domain.channel.service;

import com.server.domain.channel.entity.Channel;
import com.server.domain.channel.respository.ChannelRepository;
<<<<<<< HEAD
import com.server.domain.channel.service.dto.ChannelInfo;
import com.server.domain.channel.service.dto.ChannelUpdate;
=======
import com.server.domain.channel.service.dto.ChannelDto;
import com.server.domain.channel.service.dto.request.ChannelVideoGetServiceRequest;
import com.server.domain.channel.service.dto.response.ChannelVideoResponse;
>>>>>>> fa85ab51
import com.server.domain.member.entity.Member;
import com.server.domain.member.repository.MemberRepository;
import com.server.domain.subscribe.repository.SubscribeRepository;
<<<<<<< HEAD
=======
import com.server.domain.video.entity.Video;
import com.server.domain.video.repository.VideoRepository;
>>>>>>> fa85ab51
import com.server.global.exception.businessexception.channelException.ChannelNotFoundException;
import com.server.global.exception.businessexception.memberexception.MemberAccessDeniedException;
import com.server.module.s3.service.AwsService;
<<<<<<< HEAD
=======
import com.server.module.s3.service.dto.FileType;
import org.springframework.beans.factory.annotation.Qualifier;
import org.springframework.data.domain.Page;
import org.springframework.data.domain.PageRequest;
>>>>>>> fa85ab51
import org.springframework.stereotype.Service;
import org.springframework.transaction.annotation.Transactional;

import java.util.List;
import java.util.stream.Collectors;

@Transactional
@Service
public class ChannelService {

    private final ChannelRepository channelRepository;
    private final AwsService awsService;
    private final MemberRepository memberRepository;

    private final SubscribeRepository subscribeRepository;


    public ChannelService(ChannelRepository channelRepository,
                          AwsService awsService,
                          MemberRepository memberRepository,
                          SubscribeRepository subscribeRepository) {

        this.channelRepository = channelRepository;
        this.awsService = awsService;
        this.memberRepository = memberRepository;
        this.subscribeRepository = subscribeRepository;

    }


    @Transactional(readOnly = true)
    public ChannelInfo getChannel(Long memberId, Long loginMemberId) {

        Channel channel = existChannel(memberId); //memberId로 수정했음, memberId 없으면 예외발생하는 로직 삭제함

        Boolean subscribed = isSubscribed(memberId, loginMemberId);



        return ChannelInfo.of(channel, subscribed, awsService.getImageUrl(channel.getMember().getImageFile())); //컨트롤러dto랑 서비스dto랑 분리하는 걸로 수정햇슴
    }




    //채널정보 수정
    @Transactional
    public void updateChannelInfo(Long loginMemberId, long memberId, ChannelUpdate updateInfo){

        Channel channel = existChannel(memberId); //수정햇슴

        if(loginMemberId != memberId){
            throw new MemberAccessDeniedException();
        }

        channel.updateChannel(updateInfo.getChannelName(), updateInfo.getDescription());

        }





    // 구독 여부 업데이트
    public boolean updateSubscribe(Long loginMemberId, Long memberId) {


        if(isSubscribed(loginMemberId, memberId)){ //구독확인중복로직 제거, 만약 if가 true면 //여기는 true/false 판별하는 값이 잇어야해서..... 이건 안 뺏는데...

            unsubscribe(memberId, memberId); //구독해지

            return false;

        } else { isSubscribed(loginMemberId, memberId);

            return true;
        }
    }


    // 구독.
    private void subscribe(Long memberId, Long channelId) { //create할때만 save

        if(isSubscribed(memberId, channelId)){
            memberRepository.findById(memberId).get().getChannel().addSubscribers(1); //구독자 수 증가
        }

    }


    // 구독 취소
    private void unsubscribe(Long memberId, Long channelId) {

        if(isSubscribed(memberId, channelId)){
            memberRepository.findById(channelId).get().getChannel().addSubscribers(-1); //구독자 수 감소

       subscribeRepository.deleteSubscribeByChannelContains(channelId); //구독 취소


        } //중복은 일단 .. 구현하지않음
    }


    @Transactional(readOnly = true)
    public Page<ChannelVideoResponse> getChannelVideos(Long loginMemberId, ChannelVideoGetServiceRequest request) {

        PageRequest pageRequest = PageRequest.of(request.getPage(), request.getSize());

        Page<Video> videos = videoRepository.findChannelVideoByCategoryPaging(
                request.getMemberId(),
                request.getCategoryName(),
                pageRequest,
                request.getSort()
        );

        List<Boolean> isPurchaseInOrder = isPurchaseInOrder(loginMemberId, videos.getContent());

        List<String> thumbnailUrlsInOrder = getThumbnailUrlsInOrder(videos.getContent());

        return ChannelVideoResponse.of(videos, isPurchaseInOrder, thumbnailUrlsInOrder);
    }


    public void createChannel(Member signMember) {
        Channel channel = Channel.createChannel(signMember.getNickname());

        channel.setMember(signMember);
        channelRepository.save(channel);
    }

<<<<<<< HEAD


    private Boolean isSubscribed(Long loginMemberId, long memberId) { //구독중인지 확인, Channle로 받는 부분 수정 -> MemberId 받는 걸로

        if (loginMemberId == null) {
            return false;
        }
        return memberRepository.checkMemberSubscribeChannel(loginMemberId, List.of(memberId)).get(0);
=======
    private Channel existChannel(Long memberId) {
        return channelRepository.findByMember(memberId)
                .orElseThrow(ChannelNotFoundException::new);
>>>>>>> fa85ab51
    }

    private List<Boolean> isPurchaseInOrder(Long loginMemberId, List<Video> videos) {

        List<Long> videoIds = videos.stream()
                .map(Video::getVideoId)
                .collect(Collectors.toList());

        return memberRepository.checkMemberPurchaseVideos(loginMemberId, videoIds);
    }

    private List<String> getThumbnailUrlsInOrder(List<Video> videos) {

        return videos.stream()
                .map(video ->
                        getThumbnailUrl(video.getChannel().getMember().getMemberId(), video))
                .collect(Collectors.toList());
    }

    private String getThumbnailUrl(Long memberId, Video video) {
        return awsService.getFileUrl(memberId, video.getThumbnailFile(), FileType.THUMBNAIL);
    }



    private Channel existChannel(Long memberId) {
        return channelRepository.findByMember(memberId).orElseThrow(ChannelNotFoundException::new);
    }

}<|MERGE_RESOLUTION|>--- conflicted
+++ resolved
@@ -2,32 +2,21 @@
 
 import com.server.domain.channel.entity.Channel;
 import com.server.domain.channel.respository.ChannelRepository;
-<<<<<<< HEAD
 import com.server.domain.channel.service.dto.ChannelInfo;
 import com.server.domain.channel.service.dto.ChannelUpdate;
-=======
-import com.server.domain.channel.service.dto.ChannelDto;
 import com.server.domain.channel.service.dto.request.ChannelVideoGetServiceRequest;
 import com.server.domain.channel.service.dto.response.ChannelVideoResponse;
->>>>>>> fa85ab51
 import com.server.domain.member.entity.Member;
 import com.server.domain.member.repository.MemberRepository;
 import com.server.domain.subscribe.repository.SubscribeRepository;
-<<<<<<< HEAD
-=======
 import com.server.domain.video.entity.Video;
 import com.server.domain.video.repository.VideoRepository;
->>>>>>> fa85ab51
 import com.server.global.exception.businessexception.channelException.ChannelNotFoundException;
 import com.server.global.exception.businessexception.memberexception.MemberAccessDeniedException;
 import com.server.module.s3.service.AwsService;
-<<<<<<< HEAD
-=======
 import com.server.module.s3.service.dto.FileType;
-import org.springframework.beans.factory.annotation.Qualifier;
 import org.springframework.data.domain.Page;
 import org.springframework.data.domain.PageRequest;
->>>>>>> fa85ab51
 import org.springframework.stereotype.Service;
 import org.springframework.transaction.annotation.Transactional;
 
@@ -43,18 +32,21 @@
     private final MemberRepository memberRepository;
 
     private final SubscribeRepository subscribeRepository;
+    private final VideoRepository videoRepository;
+
 
 
     public ChannelService(ChannelRepository channelRepository,
                           AwsService awsService,
                           MemberRepository memberRepository,
-                          SubscribeRepository subscribeRepository) {
+                          SubscribeRepository subscribeRepository,
+                          VideoRepository videoRepository) {
 
         this.channelRepository = channelRepository;
         this.awsService = awsService;
         this.memberRepository = memberRepository;
         this.subscribeRepository = subscribeRepository;
-
+        this.videoRepository = videoRepository;
     }
 
 
@@ -67,7 +59,7 @@
 
 
 
-        return ChannelInfo.of(channel, subscribed, awsService.getImageUrl(channel.getMember().getImageFile())); //컨트롤러dto랑 서비스dto랑 분리하는 걸로 수정햇슴
+        return ChannelInfo.of(channel, subscribed, awsService.getFileUrl(memberId, channel.getMember().getImageFile(), FileType.PROFILE_IMAGE));
     }
 
 
@@ -158,7 +150,6 @@
         channelRepository.save(channel);
     }
 
-<<<<<<< HEAD
 
 
     private Boolean isSubscribed(Long loginMemberId, long memberId) { //구독중인지 확인, Channle로 받는 부분 수정 -> MemberId 받는 걸로
@@ -166,13 +157,13 @@
         if (loginMemberId == null) {
             return false;
         }
+
+
         return memberRepository.checkMemberSubscribeChannel(loginMemberId, List.of(memberId)).get(0);
-=======
-    private Channel existChannel(Long memberId) {
-        return channelRepository.findByMember(memberId)
-                .orElseThrow(ChannelNotFoundException::new);
->>>>>>> fa85ab51
+
     }
+
+
 
     private List<Boolean> isPurchaseInOrder(Long loginMemberId, List<Video> videos) {
 
