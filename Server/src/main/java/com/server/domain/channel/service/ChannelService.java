package com.server.domain.channel.service;

import com.server.domain.channel.entity.Channel;
import com.server.domain.channel.respository.ChannelRepository;
import com.server.domain.channel.service.dto.ChannelInfo;
import com.server.domain.channel.service.dto.ChannelUpdate;
import com.server.domain.channel.service.dto.request.ChannelVideoGetServiceRequest;
import com.server.domain.channel.service.dto.response.ChannelVideoResponse;
import com.server.domain.member.entity.Member;
import com.server.domain.member.repository.MemberRepository;
import com.server.domain.subscribe.entity.Subscribe;
import com.server.domain.subscribe.repository.SubscribeRepository;
import com.server.domain.video.entity.Video;
import com.server.domain.video.repository.VideoRepository;
import com.server.global.exception.businessexception.channelException.ChannelNotFoundException;
import com.server.global.exception.businessexception.memberexception.MemberAccessDeniedException;
import com.server.global.exception.businessexception.memberexception.MemberNotFoundException;
import com.server.module.s3.service.AwsService;
import com.server.module.s3.service.dto.FileType;
import org.springframework.data.domain.Page;
import org.springframework.stereotype.Service;
import org.springframework.transaction.annotation.Transactional;

import java.util.Collections;
import java.util.List;
import java.util.stream.Collectors;
import java.util.stream.IntStream;

@Transactional
@Service
public class ChannelService {

    private final ChannelRepository channelRepository;
    private final AwsService awsService;
    private final MemberRepository memberRepository;

    private final SubscribeRepository subscribeRepository;
    private final VideoRepository videoRepository;


    public ChannelService(ChannelRepository channelRepository,
                          AwsService awsService,
                          MemberRepository memberRepository,
                          SubscribeRepository subscribeRepository,
                          VideoRepository videoRepository) {

        this.channelRepository = channelRepository;
        this.awsService = awsService;
        this.memberRepository = memberRepository;
        this.subscribeRepository = subscribeRepository;
        this.videoRepository = videoRepository;
    }

    @Transactional(readOnly = true)
    public ChannelInfo getChannel(Long memberId, Long loginMemberId) {

        Channel channel = existChannel(memberId);

        if (loginMemberId == null || loginMemberId.equals(-1L)) {
            return ChannelInfo.builder()
                    .memberId(channel.getMember().getMemberId())
                    .channelName(channel.getChannelName())
                    .description(channel.getDescription())
                    .subscribers(channel.getSubscribers())
                    .isSubscribed(false)
                    .imageUrl(awsService.getFileUrl(channel.getMember().getMemberId(),
                              channel.getMember().getImageFile(),
                              FileType.PROFILE_IMAGE))
                    .createdDate(channel.getCreatedDate())
                    .build();
        }
        else {
            boolean isSubscribed = isSubscribed(loginMemberId, memberId);

            return ChannelInfo.of(channel, isSubscribed, awsService.getFileUrl(channel.getMember().getMemberId(), channel.getMember().getImageFile(), FileType.PROFILE_IMAGE));
        }
    }

    @Transactional
    public void updateChannelInfo(long ownerId, long loginMemberId, ChannelUpdate updateInfo) {

        if (loginMemberId != ownerId) {
            throw new MemberAccessDeniedException();
        }
        Channel channel = existChannel(ownerId);

        channel.updateChannel(updateInfo.getChannelName(), updateInfo.getDescription());
    }

    public boolean updateSubscribe(Long memberId, Long loginMemberId) {

        if (loginMemberId == null || loginMemberId.equals(-1L)) {
            throw new MemberAccessDeniedException();
        }
        boolean isSubscribed = isSubscribed(loginMemberId, memberId);

        if (!isSubscribed) {
            subscribe(memberId, loginMemberId);
            return true;
        } else {
            unsubscribe(memberId, loginMemberId);
            return false;
        }
    }

    private void subscribe(Long memberId, Long loginMemberId) {

        Member loginMember = memberRepository.findById(loginMemberId)
                .orElseThrow(MemberNotFoundException::new);

        Channel channel = existChannel(memberId);

        channel.addSubscriber();

        Subscribe subscribe = Subscribe.builder()
                .member(loginMember)
                .channel(channel)
                .build();

        subscribeRepository.save(subscribe);
    }

    private void unsubscribe(Long memberId, Long loginMemberId) {

        Channel channel = existChannel(memberId);

        Member loginMember = memberRepository.findById(loginMemberId)
                .orElseThrow(() -> new MemberNotFoundException());

        channel.decreaseSubscribers();

        subscribeRepository.findByMemberAndChannel(loginMember, channel)
                .ifPresent(subscribeRepository::delete);
    }


    @Transactional(readOnly = true)
    public Page<ChannelVideoResponse> getChannelVideos(Long loginMemberId, ChannelVideoGetServiceRequest request) {

        Member loginMember = verifiedMemberOrNull(loginMemberId);

        Page<Video> videos = videoRepository.findChannelVideoByCond(request.toDataRequest(loginMemberId));

        return ChannelVideoResponse.of(videos,
                isPurchase(loginMember, videos),
                getThumbnailUrls(videos),
                getVideoIdsInCart(loginMember, videos)
        );
    }

    private Member verifiedMemberOrNull(Long loginMemberId) {
        return memberRepository.findById(loginMemberId)
                .orElse(null);
    }
    public void createChannel(Member signMember) {
        Channel channel = Channel.createChannel(signMember.getNickname());

        channel.setMember(signMember);
        channelRepository.save(channel);
    }

    private Boolean isSubscribed(Long loginMemberId, long memberId) {

        return memberRepository.checkMemberSubscribeChannel(loginMemberId, List.of(memberId)).get(0);
    }

    private List<Boolean> isPurchase(Member loginMember, Page<Video> videos) {

        if(loginMember == null) {
<<<<<<< HEAD
            return createBooleans(videos.getContent().size(), false);
=======
            return IntStream.range(0, videos.getContent().size())
                    .mapToObj(i -> false)
                    .collect(Collectors.toList());
>>>>>>> 4f2cf142
        }

        List<Long> videoIds = videos.getContent().stream()
                .map(Video::getVideoId)
                .collect(Collectors.toList());

        return memberRepository.checkMemberPurchaseVideos(loginMember.getMemberId(), videoIds);
    }

<<<<<<< HEAD
    private List<Boolean> createBooleans(int size, boolean value) {
        return IntStream.range(0, size)
                .mapToObj(i -> value)
                .collect(Collectors.toList());
    }

=======
>>>>>>> 4f2cf142
    private List<String> getThumbnailUrls(Page<Video> videos) {

        return videos.getContent().stream()
                .map(this::getThumbnailUrl)
                .collect(Collectors.toList());
    }

    private String getThumbnailUrl(Video video) {
        return awsService.getFileUrl(video.getMemberId(), video.getThumbnailFile(), FileType.THUMBNAIL);
    }

    private List<Long> getVideoIdsInCart(Member loginMember, Page<Video> videos) {

        if(loginMember == null) {
            return Collections.emptyList();
        }

        List<Long> videoIds = videos.getContent().stream()
                .map(Video::getVideoId)
                .collect(Collectors.toList());

        return videoRepository.findVideoIdInCart(loginMember.getMemberId(), videoIds);
    }

    private Channel existChannel(Long memberId) {

        return channelRepository.findByMember(memberId).orElseThrow(ChannelNotFoundException::new);
    }
}<|MERGE_RESOLUTION|>--- conflicted
+++ resolved
@@ -167,13 +167,7 @@
     private List<Boolean> isPurchase(Member loginMember, Page<Video> videos) {
 
         if(loginMember == null) {
-<<<<<<< HEAD
             return createBooleans(videos.getContent().size(), false);
-=======
-            return IntStream.range(0, videos.getContent().size())
-                    .mapToObj(i -> false)
-                    .collect(Collectors.toList());
->>>>>>> 4f2cf142
         }
 
         List<Long> videoIds = videos.getContent().stream()
@@ -183,15 +177,12 @@
         return memberRepository.checkMemberPurchaseVideos(loginMember.getMemberId(), videoIds);
     }
 
-<<<<<<< HEAD
     private List<Boolean> createBooleans(int size, boolean value) {
         return IntStream.range(0, size)
                 .mapToObj(i -> value)
                 .collect(Collectors.toList());
     }
 
-=======
->>>>>>> 4f2cf142
     private List<String> getThumbnailUrls(Page<Video> videos) {
 
         return videos.getContent().stream()
