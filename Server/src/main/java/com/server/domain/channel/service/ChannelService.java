--- conflicted
+++ resolved
@@ -275,27 +275,6 @@
     }
 
 
-<<<<<<< HEAD
-    private boolean isSubscribed(Member member, Channel channel){
-        Subscribe subscribe =
-                subscribeRepository.findByMemberAndChannel(member, channel).orElse(null);
-        return subscribe != null;
-    }
-
-    private void unsubscribe(Member member, Channel channel){
-        Subscribe subscribe =
-                subscribeRepository.findByMemberAndChannel(member, channel).orElse(null);
-        if(subscribe != null){
-            subscribeRepository.delete(subscribe);
-        }
-    }
-
-    private void subscribe(Member member, Channel channel){
-        Subscribe subscribe = new Subscribe(member, channel);
-
-        subscribeRepository.save(subscribe);
-    }
-=======
 //    boolean isLoggedInMember(Long loginMemberId, Long memberId) {
 //        Member Member = memberRepository.findById(memberId).orElse(null);
 //        if (Member != null) {
@@ -304,5 +283,4 @@
 //        return false;
 //    }
 
->>>>>>> 4dcd0569
 }