--- conflicted
+++ resolved
@@ -1,36 +1,31 @@
-package com.server.domain.category.entity;
-
-
-import com.server.domain.videoCategory.entity.VideoCategory;
-import com.server.global.entity.BaseEntity;
-import lombok.*;
-
-import javax.persistence.*;
-import java.util.ArrayList;
-import java.util.List;
-
-import static javax.persistence.FetchType.LAZY;
-
-@Getter
-@Entity
-@AllArgsConstructor(access = AccessLevel.PRIVATE)
-@NoArgsConstructor(access = AccessLevel.PROTECTED)
-@Builder
-public class Category extends BaseEntity {
-    @GeneratedValue(strategy = GenerationType.IDENTITY)
-    @Id
-    private Long categoryId;
-
-    @Column(nullable = false)
-    private String categoryName;
-
-<<<<<<< HEAD
-    @ManyToOne(fetch = LAZY)
-    @JoinColumn(name = "videoCategory")
-    private Category videoCategories;
-
-=======
-    @OneToMany(mappedBy = "category")
-    private List<VideoCategory> videoCategories = new ArrayList<>();
->>>>>>> e891f759
-}
+package com.server.domain.category.entity;
+
+
+import com.server.domain.videoCategory.entity.VideoCategory;
+import com.server.global.entity.BaseEntity;
+import lombok.*;
+
+import javax.persistence.*;
+import java.util.ArrayList;
+import java.util.List;
+
+import static javax.persistence.FetchType.LAZY;
+
+@Getter
+@Entity
+@AllArgsConstructor(access = AccessLevel.PRIVATE)
+@NoArgsConstructor(access = AccessLevel.PROTECTED)
+@Builder
+public class Category extends BaseEntity {
+    @GeneratedValue(strategy = GenerationType.IDENTITY)
+    @Id
+    private Long categoryId;
+
+    @Column(nullable = false)
+    private String categoryName;
+
+    @ManyToOne(fetch = LAZY)
+    @JoinColumn(name = "videoCategory")
+    private Category videoCategories;
+
+}