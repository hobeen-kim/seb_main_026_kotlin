package com.server.domain.video.service;

import com.server.domain.cart.entity.Cart;
import com.server.domain.cart.repository.CartRepository;
import com.server.domain.category.entity.Category;
import com.server.domain.category.repository.CategoryRepository;
import com.server.domain.member.entity.Member;
import com.server.domain.member.repository.MemberRepository;
<<<<<<< HEAD
import com.server.domain.reply.controller.convert.ReplySort;
import com.server.domain.reply.dto.ReplyCreateServiceApi;
import com.server.domain.reply.dto.ReplyInfo;
import com.server.domain.reply.entity.Reply;
=======
>>>>>>> 4f2cf142
import com.server.domain.reply.repository.ReplyRepository;
import com.server.domain.video.entity.Video;
import com.server.domain.video.entity.VideoStatus;
import com.server.domain.video.repository.VideoRepository;
import com.server.domain.video.service.dto.request.VideoCreateServiceRequest;
import com.server.domain.video.service.dto.request.VideoCreateUrlServiceRequest;
import com.server.domain.video.service.dto.request.VideoGetServiceRequest;
import com.server.domain.video.service.dto.request.VideoUpdateServiceRequest;
import com.server.domain.video.service.dto.response.VideoCreateUrlResponse;
import com.server.domain.video.service.dto.response.VideoDetailResponse;
import com.server.domain.video.service.dto.response.VideoPageResponse;
import com.server.domain.watch.entity.Watch;
import com.server.domain.watch.repository.WatchRepository;
import com.server.global.exception.businessexception.categoryexception.CategoryNotFoundException;
import com.server.global.exception.businessexception.memberexception.MemberNotFoundException;
import com.server.global.exception.businessexception.videoexception.*;
import com.server.module.s3.service.AwsService;
import com.server.module.s3.service.dto.FileType;
import com.server.module.s3.service.dto.ImageType;
import org.springframework.data.domain.Page;
import org.springframework.stereotype.Service;
import org.springframework.transaction.annotation.Transactional;

import java.time.LocalDateTime;
import java.util.*;
import java.util.stream.Collectors;
import java.util.stream.IntStream;

@Service
@Transactional(readOnly = true)
public class VideoService {

    private final VideoRepository videoRepository;
    private final MemberRepository memberRepository;
    private final WatchRepository watchRepository;
    private final CategoryRepository categoryRepository;
    private final CartRepository cartRepository;
    private final AwsService awsService;
    private final ReplyRepository replyRepository;

    public VideoService(VideoRepository videoRepository, MemberRepository memberRepository,
                        WatchRepository watchRepository, CategoryRepository categoryRepository,
                        CartRepository cartRepository, AwsService awsService, ReplyRepository replyRepository) {
        this.videoRepository = videoRepository;
        this.memberRepository = memberRepository;
        this.watchRepository = watchRepository;
        this.categoryRepository = categoryRepository;
        this.cartRepository = cartRepository;
        this.awsService = awsService;
        this.replyRepository = replyRepository;
    }

    public Page<VideoPageResponse> getVideos(Long loginMemberId, VideoGetServiceRequest request) {

        Member member = verifiedMemberOrNull(loginMemberId);

        Page<Video> videos = videoRepository.findAllByCond(request.toDataRequest());

        return VideoPageResponse.of(
                videos,
                isPurchase(member, videos),
                isSubscribe(member, videos, request.isSubscribe()),
                getVideoUrls(videos),
                getVideoIdsInCart(member, videos.getContent())
        );
    }

    public VideoDetailResponse getVideo(Long loginMemberId, Long videoId) {

        Video video = verifiedVideoIncludeWithdrawal(videoId);

        Member loginMember = verifiedMemberOrNull(loginMemberId);

        Boolean isPurchased = isPurchased(loginMember, video);

        checkIfVideoClosed(isPurchased, video);

        return VideoDetailResponse.of(video,
                isSubscribed(loginMember, video),
                getAllUrls(video),
                isPurchased,
                isReplied(loginMember, video),
                isInCart(loginMember, video));
    }

    @Transactional
    public void watch(Long loginMemberId, Long videoId) {

        Video video = verifiedVideoIncludeWithdrawal(videoId);

        Member loginMember = verifiedMemberOrNull(loginMemberId);

        video.addView();
        if(loginMember == null) return;

        getOrCreateWatch(loginMember, video);
    }

    @Transactional
    public VideoCreateUrlResponse getVideoCreateUrl(Long loginMemberId, VideoCreateUrlServiceRequest request) {

        checkValidVideoName(request.getFileName());

        Member member = verifiedMemberWithChannel(loginMemberId);

        checkDuplicateVideoNameInSameChannel(loginMemberId, request.getFileName());

        Video video = Video.createVideo(
                member.getChannel(),
                request.getFileName(),
                0,
                "uploading");

        videoRepository.save(video);

        String location = video.getVideoId() + "/" + request.getFileName();

        return VideoCreateUrlResponse.builder()
                .videoUrl(getUploadVideoUrl(loginMemberId, location))
                .thumbnailUrl(getUploadThumbnailUrl(loginMemberId, location, request.getImageType()))
                .build();
    }

    @Transactional
    public Long createVideo(Long loginMemberId, VideoCreateServiceRequest request) {

        Video video = verifiedVideo(loginMemberId, request.getVideoName());

        video.additionalCreateProcess(
                request.getPrice(),
                request.getDescription(),
                verifiedCategories(request.getCategories())
        );

        return video.getVideoId();
    }

    @Transactional
    public void updateVideo(Long loginMemberId, VideoUpdateServiceRequest request) {

        Video video = verifiedVideo(loginMemberId, request.getVideoId());

        video.updateVideo(request.getDescription());
    }

    @Transactional
    public Boolean changeCart(Long loginMemberId, Long videoId) {

        Video video = existVideo(videoId);

        Member member = verifiedMember(loginMemberId);

        return createOrDeleteCart(member, video);
    }

    @Transactional
    public void deleteCarts(Long loginMemberId, List<Long> videoIds) {

        Member member = verifiedMember(loginMemberId);

        cartRepository.deleteByMemberAndVideoIds(member, videoIds);
    }

    @Transactional
    public void deleteVideo(Long loginMemberId, Long videoId) {

        Video video = verifiedVideo(loginMemberId, videoId);

        video.close();
    }

    private void checkValidVideoName(String fileName) {
        if (fileName.contains("/")) {
            throw new VideoNameNotValidException("/");
        }
    }

    private List<Boolean> isPurchase(Member loginMember, Page<Video> videos) {

        if(loginMember == null) {
            return createBooleans(videos.getContent().size(), false);
        }

        List<Long> videoIds = videos.getContent().stream()
                .map(Video::getVideoId)
                .collect(Collectors.toList());

        return memberRepository.checkMemberPurchaseVideos(loginMember.getMemberId(), videoIds);
    }

    private List<Boolean> isSubscribe(Member loginMember, Page<Video> videos, boolean subscribe) {

        if(loginMember == null) {
            return createBooleans(videos.getContent().size(), false);
        }

        if (subscribe) {
            return createBooleans(videos.getContent().size(), true);
        }

        List<Long> memberIds = videos.stream()
                .map(Video::getMemberId)
                .collect(Collectors.toList());

        return memberRepository.checkMemberSubscribeChannel(loginMember.getMemberId(), memberIds);
    }

    private List<Boolean> createBooleans(int size, boolean value) {
        return IntStream.range(0, size)
                .mapToObj(i -> value)
                .collect(Collectors.toList());
    }

    private List<Map<String, String>> getVideoUrls(Page<Video> videos) {

        return videos.stream()
                .map(video -> {
                    Member member = video.getChannel().getMember();

                    Map<String, String> urls = new HashMap<>();

                    urls.put("thumbnailUrl", getThumbnailUrl(member.getMemberId(), video));
                    urls.put("imageUrl", getImageUrl(member));

                    return urls;
                })
                .collect(Collectors.toList());
    }

    private Map<String, String> getAllUrls(Video video) {

        Map<String, String> urls = new HashMap<>();

        Member owner = video.getChannel().getMember();

        urls.put("videoUrl", getVideoUrl(video, owner));
        urls.put("thumbnailUrl", getThumbnailUrl(owner.getMemberId(), video));
        urls.put("imageUrl", getImageUrl(owner));

        return urls;
    }

    private String getVideoUrl(Video video, Member owner) {
        return awsService.getFileUrl(owner.getMemberId(), video.getVideoFile(), FileType.VIDEO);
    }

    private String getImageUrl(Member member) {
        return awsService.getFileUrl(member.getMemberId(), member.getImageFile(), FileType.PROFILE_IMAGE);
    }

    private String getThumbnailUrl(Long memberId, Video video) {
        return awsService.getFileUrl(memberId, video.getThumbnailFile(), FileType.THUMBNAIL);
    }


    private String getUploadVideoUrl(Long loginMemberId, String location) {
        return awsService.getUploadVideoUrl(loginMemberId, location);
    }

    private String getUploadThumbnailUrl(Long loginMemberId, String location, ImageType imageType) {
        return awsService.getImageUploadUrl(loginMemberId,
                location,
                FileType.THUMBNAIL,
                imageType);
    }

    private Boolean isInCart(Member member, Video video) {

        if(member == null) {
            return false;
        }

        return !getVideoIdsInCart(member, List.of(video)).isEmpty();
    }

    private List<Long> getVideoIdsInCart(Member member, List<Video> videos) {

        if(member == null) {
            return Collections.emptyList();
        }

        List<Long> videoIds = videos.stream()
                .map(Video::getVideoId)
                .collect(Collectors.toList());

        return videoRepository.findVideoIdInCart(member.getMemberId(), videoIds);
    }

    private Member verifiedMemberOrNull(Long loginMemberId) {

        if(loginMemberId == null || loginMemberId == -1) {
            return null;
        }

        return memberRepository.findById(loginMemberId)
                .orElse(null);
    }

    private Member verifiedMember(Long loginMemberId) {
        return memberRepository.findById(loginMemberId).orElseThrow(MemberNotFoundException::new);
    }

    private Member verifiedMemberWithChannel(Long loginMemberId) {
        return memberRepository.findByIdWithChannel(loginMemberId).orElseThrow(MemberNotFoundException::new);
    }

    private Video existVideo(Long videoId) {
        return videoRepository.findVideoDetail(videoId)
                .orElseThrow(VideoNotFoundException::new);
    }

    private Video verifiedVideo(Long memberId, Long videoId) {
        Video video = videoRepository.findVideoDetail(videoId)
                .orElseThrow(VideoNotFoundException::new);

        if(!video.getChannel().getMember().getMemberId().equals(memberId)) {
            throw new VideoAccessDeniedException();
        }

        return video;
    }

    private Video verifiedVideo(Long memberId, String videoName) {

        return videoRepository.findVideoByNameWithMember(memberId, videoName)
                .orElseThrow(VideoNotFoundException::new);
    }

    private Video verifiedVideoIncludeWithdrawal(Long videoId) {
        return videoRepository.findVideoDetailIncludeWithdrawal(videoId)
                .orElseThrow(VideoNotFoundException::new);
    }

    private void checkDuplicateVideoNameInSameChannel(Long memberId, String videoName) {

        videoRepository.findVideoByNameWithMember(memberId, videoName)
                .ifPresent(video -> {
                    throw new VideoNameDuplicateException();
                });
    }

    private void checkIfVideoClosed(boolean isPurchased, Video video) {
        if(!isPurchased && video.getVideoStatus().equals(VideoStatus.CLOSED)) {
            throw new VideoClosedException(video.getVideoName());
        }
    }

    private void getOrCreateWatch(Member member, Video video) {
        Watch watch = getWatch(member, video)
                .orElseGet(
                        () -> createWatch(member, video)
                );

        watch.setLastWatchedTime(LocalDateTime.now());
    }

    private Optional<Watch> getWatch(Member member, Video video) {
        return watchRepository.findByMemberAndVideo(member, video);
    }

    private Watch createWatch(Member member, Video video) {
        return watchRepository.save(Watch.createWatch(member, video));
    }

    private Boolean isPurchased(Member member, Video video) {

        if(member == null) return false;

        return videoRepository.isPurchased(member.getMemberId(), video.getVideoId());
    }

    private Boolean isReplied(Member member, Video video) {

        if(member == null) return false;

        return videoRepository.isReplied(member.getMemberId(), video.getVideoId());
    }

    private Boolean isSubscribed(Member member, Video video) {

        if(member == null) return false;

        return memberRepository.checkMemberSubscribeChannel(
                member.getMemberId(),
                List.of(video.getChannel().getMember().getMemberId())).get(0);
    }

    private List<Category> verifiedCategories(List<String> categoryNames) {
        List<Category> categories = categoryRepository.findByCategoryNameIn(categoryNames);

        if(categories.size() != categoryNames.size()) {
            throw new CategoryNotFoundException();
        }

        return categories;
    }

    private Boolean createOrDeleteCart(Member member, Video video) {

        Cart cart = cartRepository.findByMemberAndVideo(member, video).orElse(null);

        return cart == null ? createCart(member, video) : deleteCart(cart);
    }

    private boolean createCart(Member member, Video video) {

        if(video.getVideoStatus().equals(VideoStatus.CLOSED)) {
            throw new VideoClosedException(video.getVideoName());
        }

        cartRepository.save(Cart.createCart(member, video, video.getPrice()));
        return true;
    }

    private boolean deleteCart(Cart cart) {
        cartRepository.delete(cart);
        return false;
    }

    public Page<ReplyInfo> getReplies(Long videoId, int page, int size, ReplySort replySort) {

        Sort sort = Sort.by(Sort.Direction.DESC, replySort.getSort());

        PageRequest pageRequest = PageRequest.of(page, size, sort);

        return replyRepository.findAllByVideoIdPaging(videoId, pageRequest);
    }

    public Long createReply(Long loginMemberId, Long videoId, ReplyCreateServiceApi response) {

        memberRepository.findById(loginMemberId).orElseThrow(() -> new MemberAccessDeniedException());

        Integer star = response.getStar();

        if (star < 1 || star > 5) {
            throw new ReplyNotValidException();
        }

        videoRepository.findById(videoId).orElseThrow(() -> new VideoNotFoundException());

        Reply reply = Reply.builder()
                .content(response.getContent())
                .star(response.getStar())
                .build();

        return replyRepository.save(reply).getReplyId();
    }
}<|MERGE_RESOLUTION|>--- conflicted
+++ resolved
@@ -6,13 +6,6 @@
 import com.server.domain.category.repository.CategoryRepository;
 import com.server.domain.member.entity.Member;
 import com.server.domain.member.repository.MemberRepository;
-<<<<<<< HEAD
-import com.server.domain.reply.controller.convert.ReplySort;
-import com.server.domain.reply.dto.ReplyCreateServiceApi;
-import com.server.domain.reply.dto.ReplyInfo;
-import com.server.domain.reply.entity.Reply;
-=======
->>>>>>> 4f2cf142
 import com.server.domain.reply.repository.ReplyRepository;
 import com.server.domain.video.entity.Video;
 import com.server.domain.video.entity.VideoStatus;
@@ -431,33 +424,4 @@
         cartRepository.delete(cart);
         return false;
     }
-
-    public Page<ReplyInfo> getReplies(Long videoId, int page, int size, ReplySort replySort) {
-
-        Sort sort = Sort.by(Sort.Direction.DESC, replySort.getSort());
-
-        PageRequest pageRequest = PageRequest.of(page, size, sort);
-
-        return replyRepository.findAllByVideoIdPaging(videoId, pageRequest);
-    }
-
-    public Long createReply(Long loginMemberId, Long videoId, ReplyCreateServiceApi response) {
-
-        memberRepository.findById(loginMemberId).orElseThrow(() -> new MemberAccessDeniedException());
-
-        Integer star = response.getStar();
-
-        if (star < 1 || star > 5) {
-            throw new ReplyNotValidException();
-        }
-
-        videoRepository.findById(videoId).orElseThrow(() -> new VideoNotFoundException());
-
-        Reply reply = Reply.builder()
-                .content(response.getContent())
-                .star(response.getStar())
-                .build();
-
-        return replyRepository.save(reply).getReplyId();
-    }
 }