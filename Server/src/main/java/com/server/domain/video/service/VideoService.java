--- conflicted
+++ resolved
@@ -7,7 +7,6 @@
 import com.server.domain.member.entity.Member;
 import com.server.domain.member.repository.MemberRepository;
 import com.server.domain.reply.controller.convert.ReplySort;
-import com.server.domain.reply.dto.ReplyCreateResponse;
 import com.server.domain.reply.dto.ReplyCreateServiceApi;
 import com.server.domain.reply.dto.ReplyInfo;
 import com.server.domain.reply.entity.Reply;
@@ -73,8 +72,6 @@
 
         Page<Video> videos = videoRepository.findAllByCond(request.toDataRequest());
 
-        getVideoUrls(videos);
-
         return VideoPageResponse.of(
                 videos,
                 isPurchase(member, videos),
@@ -84,18 +81,15 @@
         );
     }
 
-    @Transactional
     public VideoDetailResponse getVideo(Long loginMemberId, Long videoId) {
 
-        Video video = existVideo(videoId);
+        Video video = verifiedVideoIncludeWithdrawal(videoId);
 
         Member loginMember = verifiedMemberOrNull(loginMemberId);
 
         Boolean isPurchased = isPurchased(loginMember, video);
 
         checkIfVideoClosed(isPurchased, video);
-
-        watch(loginMember, video);
 
         return VideoDetailResponse.of(video,
                 isSubscribed(loginMember, video),
@@ -106,6 +100,19 @@
     }
 
     @Transactional
+    public void watch(Long loginMemberId, Long videoId) {
+
+        Video video = verifiedVideoIncludeWithdrawal(videoId);
+
+        Member loginMember = verifiedMemberOrNull(loginMemberId);
+
+        video.addView();
+        if(loginMember == null) return;
+
+        getOrCreateWatch(loginMember, video);
+    }
+
+    @Transactional
     public VideoCreateUrlResponse getVideoCreateUrl(Long loginMemberId, VideoCreateUrlServiceRequest request) {
 
         checkValidVideoName(request.getFileName());
@@ -187,9 +194,7 @@
     private List<Boolean> isPurchase(Member loginMember, Page<Video> videos) {
 
         if(loginMember == null) {
-            return IntStream.range(0, videos.getContent().size())
-                    .mapToObj(i -> false)
-                    .collect(Collectors.toList());
+            return createBooleans(videos.getContent().size(), false);
         }
 
         List<Long> videoIds = videos.getContent().stream()
@@ -202,15 +207,11 @@
     private List<Boolean> isSubscribe(Member loginMember, Page<Video> videos, boolean subscribe) {
 
         if(loginMember == null) {
-            return IntStream.range(0, videos.getContent().size())
-                    .mapToObj(i -> false)
-                    .collect(Collectors.toList());
+            return createBooleans(videos.getContent().size(), false);
         }
 
         if (subscribe) {
-            return IntStream.range(0, videos.getContent().size())
-                    .mapToObj(i -> true)
-                    .collect(Collectors.toList());
+            return createBooleans(videos.getContent().size(), true);
         }
 
         List<Long> memberIds = videos.stream()
@@ -218,6 +219,12 @@
                 .collect(Collectors.toList());
 
         return memberRepository.checkMemberSubscribeChannel(loginMember.getMemberId(), memberIds);
+    }
+
+    private List<Boolean> createBooleans(int size, boolean value) {
+        return IntStream.range(0, size)
+                .mapToObj(i -> value)
+                .collect(Collectors.toList());
     }
 
     private List<Map<String, String>> getVideoUrls(Page<Video> videos) {
@@ -335,6 +342,11 @@
                 .orElseThrow(VideoNotFoundException::new);
     }
 
+    private Video verifiedVideoIncludeWithdrawal(Long videoId) {
+        return videoRepository.findVideoDetailIncludeWithdrawal(videoId)
+                .orElseThrow(VideoNotFoundException::new);
+    }
+
     private void checkDuplicateVideoNameInSameChannel(Long memberId, String videoName) {
 
         videoRepository.findVideoByNameWithMember(memberId, videoName)
@@ -347,14 +359,6 @@
         if(!isPurchased && video.getVideoStatus().equals(VideoStatus.CLOSED)) {
             throw new VideoClosedException(video.getVideoName());
         }
-    }
-
-    private void watch(Member member, Video video) {
-
-        video.addView();
-        if(member == null) return;
-
-        getOrCreateWatch(member, video);
     }
 
     private void getOrCreateWatch(Member member, Video video) {
@@ -423,7 +427,6 @@
         cartRepository.save(Cart.createCart(member, video, video.getPrice()));
         return true;
     }
-<<<<<<< HEAD
 
     private boolean deleteCart(Cart cart) {
         cartRepository.delete(cart);
@@ -458,6 +461,4 @@
 
         return replyRepository.save(reply).getReplyId();
     }
-=======
->>>>>>> fa82d923
 }