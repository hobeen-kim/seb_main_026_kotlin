package com.server.domain.video.entity;

import com.server.domain.category.entity.Category;
import com.server.domain.cart.entity.Cart;
import com.server.domain.channel.entity.Channel;
import com.server.domain.order.entity.OrderVideo;
import com.server.domain.question.entity.Question;
import com.server.domain.reply.entity.Reply;
import com.server.domain.reward.entity.Reward;
import com.server.domain.reward.entity.Rewardable;
import com.server.domain.videoCategory.entity.VideoCategory;
import com.server.domain.watch.entity.Watch;
import com.server.global.entity.BaseEntity;
import com.server.global.exception.businessexception.videoexception.VideoAlreadyCreatedException;
import lombok.*;

import javax.persistence.*;

import java.util.ArrayList;
import java.util.List;

import static javax.persistence.FetchType.LAZY;

@Getter
@Entity
@AllArgsConstructor(access= AccessLevel.PRIVATE)
@NoArgsConstructor(access = AccessLevel.PROTECTED)
@Builder
public class Video extends BaseEntity implements Rewardable {
    @GeneratedValue(strategy = GenerationType.IDENTITY)
    @Id
    private Long videoId;

    @Column(nullable = false)
    private String videoName;

    @Lob
    private String description;

    private String thumbnailFile;

    private String videoFile;

    @Column(nullable = false)
    private int view;

    @Column(nullable = false)
    private Float star;

    @Column(nullable = false)
    private int price;

    @Enumerated(value = EnumType.STRING)
    @Builder.Default
    private VideoStatus videoStatus = VideoStatus.UPLOADING;

    @ManyToOne(fetch = LAZY)
    @JoinColumn(name = "channel_id")
    private Channel channel;

    @OneToMany(mappedBy = "video")
    private List<Reply> replies = new ArrayList<>();

    @OneToMany(mappedBy = "video")
    private List<Watch> watches = new ArrayList<>();

    @OneToMany(mappedBy = "video")
    private List<Cart> carts = new ArrayList<>();

    @OneToMany(mappedBy = "video")
    private List<Reward> rewards = new ArrayList<>();

    @OneToMany(mappedBy = "video")
    private List<Question> questions = new ArrayList<>();

    @OneToMany(mappedBy = "video", cascade = CascadeType.ALL)
    private List<VideoCategory> videoCategories = new ArrayList<>();

    @OneToMany(mappedBy = "video")
    private List<OrderVideo> orderVideos = new ArrayList<>();

    public static Video createVideo(Channel channel, String videoName, Integer price, String description, List<Category> categories) {

        Video video = Video.builder()
                .channel(channel)
                .videoName(videoName)
                .price(price)
                .description(description)
                .videoStatus(VideoStatus.UPLOADING)
                .view(0)
                .star(0f)
                .videoCategories(new ArrayList<>())
                .build();

        for (Category category : categories) {
            VideoCategory videoCategory = VideoCategory.createVideoCategory(video, category);
            video.addVideoCategory(videoCategory);
        }

        return video;
    }

    private void addVideoCategory(VideoCategory videoCategory) {
        this.videoCategories.add(videoCategory);
    }

    public void addView(){
        this.view++;
    }

    public void calculateStar(){
        double average = this.replies.stream().mapToDouble(Reply::getStar).average().orElse(0);

        this.star = (float) (Math.round(average * 10.0) / 10.0);
    }

    public void updateCategory(List<Category> categories) {

        if(categories == null) {
            return;
        }

        this.videoCategories.clear();
        for (Category category : categories) {
            VideoCategory videoCategory = VideoCategory.createVideoCategory(this, category);
            this.addVideoCategory(videoCategory);
        }
    }

    public void updateVideo(String videoName, Integer price, String description) {
        this.videoName = videoName == null ? this.videoName : videoName;
        this.price = price == null ? this.price : price;
        this.description = description == null ? this.description : description;
    }

    public void updateVideo(String description) {
        this.description = description == null ? this.description : description;
    }

    public void additionalCreateProcess(Integer price, String description) {

        checkIsUploading();

        this.price = price;
        this.description = description;
        this.videoStatus = VideoStatus.CREATED;
        this.thumbnailFile = this.videoId + "/" + this.videoName;
        this.videoFile = this.videoId + "/" + this.videoName;
    }

    public int getRewardPoint(){
        return (int) (price * 0.01);
    }

    public void close() {
        this.videoStatus = VideoStatus.CLOSED;
    }

<<<<<<< HEAD
    public boolean isOwnedBy(Long memberId) {
        return this.channel.getMember().getMemberId().equals(memberId);
=======
    private void checkIsUploading() {
        if(this.videoStatus != VideoStatus.UPLOADING) {
            throw new VideoAlreadyCreatedException();
        }
>>>>>>> a0592a02
    }
}
<|MERGE_RESOLUTION|>--- conflicted
+++ resolved
@@ -1,169 +1,168 @@
-package com.server.domain.video.entity;
-
-import com.server.domain.category.entity.Category;
-import com.server.domain.cart.entity.Cart;
-import com.server.domain.channel.entity.Channel;
-import com.server.domain.order.entity.OrderVideo;
-import com.server.domain.question.entity.Question;
-import com.server.domain.reply.entity.Reply;
-import com.server.domain.reward.entity.Reward;
-import com.server.domain.reward.entity.Rewardable;
-import com.server.domain.videoCategory.entity.VideoCategory;
-import com.server.domain.watch.entity.Watch;
-import com.server.global.entity.BaseEntity;
-import com.server.global.exception.businessexception.videoexception.VideoAlreadyCreatedException;
-import lombok.*;
-
-import javax.persistence.*;
-
-import java.util.ArrayList;
-import java.util.List;
-
-import static javax.persistence.FetchType.LAZY;
-
-@Getter
-@Entity
-@AllArgsConstructor(access= AccessLevel.PRIVATE)
-@NoArgsConstructor(access = AccessLevel.PROTECTED)
-@Builder
-public class Video extends BaseEntity implements Rewardable {
-    @GeneratedValue(strategy = GenerationType.IDENTITY)
-    @Id
-    private Long videoId;
-
-    @Column(nullable = false)
-    private String videoName;
-
-    @Lob
-    private String description;
-
-    private String thumbnailFile;
-
-    private String videoFile;
-
-    @Column(nullable = false)
-    private int view;
-
-    @Column(nullable = false)
-    private Float star;
-
-    @Column(nullable = false)
-    private int price;
-
-    @Enumerated(value = EnumType.STRING)
-    @Builder.Default
-    private VideoStatus videoStatus = VideoStatus.UPLOADING;
-
-    @ManyToOne(fetch = LAZY)
-    @JoinColumn(name = "channel_id")
-    private Channel channel;
-
-    @OneToMany(mappedBy = "video")
-    private List<Reply> replies = new ArrayList<>();
-
-    @OneToMany(mappedBy = "video")
-    private List<Watch> watches = new ArrayList<>();
-
-    @OneToMany(mappedBy = "video")
-    private List<Cart> carts = new ArrayList<>();
-
-    @OneToMany(mappedBy = "video")
-    private List<Reward> rewards = new ArrayList<>();
-
-    @OneToMany(mappedBy = "video")
-    private List<Question> questions = new ArrayList<>();
-
-    @OneToMany(mappedBy = "video", cascade = CascadeType.ALL)
-    private List<VideoCategory> videoCategories = new ArrayList<>();
-
-    @OneToMany(mappedBy = "video")
-    private List<OrderVideo> orderVideos = new ArrayList<>();
-
-    public static Video createVideo(Channel channel, String videoName, Integer price, String description, List<Category> categories) {
-
-        Video video = Video.builder()
-                .channel(channel)
-                .videoName(videoName)
-                .price(price)
-                .description(description)
-                .videoStatus(VideoStatus.UPLOADING)
-                .view(0)
-                .star(0f)
-                .videoCategories(new ArrayList<>())
-                .build();
-
-        for (Category category : categories) {
-            VideoCategory videoCategory = VideoCategory.createVideoCategory(video, category);
-            video.addVideoCategory(videoCategory);
-        }
-
-        return video;
-    }
-
-    private void addVideoCategory(VideoCategory videoCategory) {
-        this.videoCategories.add(videoCategory);
-    }
-
-    public void addView(){
-        this.view++;
-    }
-
-    public void calculateStar(){
-        double average = this.replies.stream().mapToDouble(Reply::getStar).average().orElse(0);
-
-        this.star = (float) (Math.round(average * 10.0) / 10.0);
-    }
-
-    public void updateCategory(List<Category> categories) {
-
-        if(categories == null) {
-            return;
-        }
-
-        this.videoCategories.clear();
-        for (Category category : categories) {
-            VideoCategory videoCategory = VideoCategory.createVideoCategory(this, category);
-            this.addVideoCategory(videoCategory);
-        }
-    }
-
-    public void updateVideo(String videoName, Integer price, String description) {
-        this.videoName = videoName == null ? this.videoName : videoName;
-        this.price = price == null ? this.price : price;
-        this.description = description == null ? this.description : description;
-    }
-
-    public void updateVideo(String description) {
-        this.description = description == null ? this.description : description;
-    }
-
-    public void additionalCreateProcess(Integer price, String description) {
-
-        checkIsUploading();
-
-        this.price = price;
-        this.description = description;
-        this.videoStatus = VideoStatus.CREATED;
-        this.thumbnailFile = this.videoId + "/" + this.videoName;
-        this.videoFile = this.videoId + "/" + this.videoName;
-    }
-
-    public int getRewardPoint(){
-        return (int) (price * 0.01);
-    }
-
-    public void close() {
-        this.videoStatus = VideoStatus.CLOSED;
-    }
-
-<<<<<<< HEAD
-    public boolean isOwnedBy(Long memberId) {
-        return this.channel.getMember().getMemberId().equals(memberId);
-=======
-    private void checkIsUploading() {
-        if(this.videoStatus != VideoStatus.UPLOADING) {
-            throw new VideoAlreadyCreatedException();
-        }
->>>>>>> a0592a02
-    }
-}
+package com.server.domain.video.entity;
+
+import com.server.domain.category.entity.Category;
+import com.server.domain.cart.entity.Cart;
+import com.server.domain.channel.entity.Channel;
+import com.server.domain.order.entity.OrderVideo;
+import com.server.domain.question.entity.Question;
+import com.server.domain.reply.entity.Reply;
+import com.server.domain.reward.entity.Reward;
+import com.server.domain.reward.entity.Rewardable;
+import com.server.domain.videoCategory.entity.VideoCategory;
+import com.server.domain.watch.entity.Watch;
+import com.server.global.entity.BaseEntity;
+import com.server.global.exception.businessexception.videoexception.VideoAlreadyCreatedException;
+import lombok.*;
+
+import javax.persistence.*;
+
+import java.util.ArrayList;
+import java.util.List;
+
+import static javax.persistence.FetchType.LAZY;
+
+@Getter
+@Entity
+@AllArgsConstructor(access= AccessLevel.PRIVATE)
+@NoArgsConstructor(access = AccessLevel.PROTECTED)
+@Builder
+public class Video extends BaseEntity implements Rewardable {
+    @GeneratedValue(strategy = GenerationType.IDENTITY)
+    @Id
+    private Long videoId;
+
+    @Column(nullable = false)
+    private String videoName;
+
+    @Lob
+    private String description;
+
+    private String thumbnailFile;
+
+    private String videoFile;
+
+    @Column(nullable = false)
+    private int view;
+
+    @Column(nullable = false)
+    private Float star;
+
+    @Column(nullable = false)
+    private int price;
+
+    @Enumerated(value = EnumType.STRING)
+    @Builder.Default
+    private VideoStatus videoStatus = VideoStatus.UPLOADING;
+
+    @ManyToOne(fetch = LAZY)
+    @JoinColumn(name = "channel_id")
+    private Channel channel;
+
+    @OneToMany(mappedBy = "video")
+    private List<Reply> replies = new ArrayList<>();
+
+    @OneToMany(mappedBy = "video")
+    private List<Watch> watches = new ArrayList<>();
+
+    @OneToMany(mappedBy = "video")
+    private List<Cart> carts = new ArrayList<>();
+
+    @OneToMany(mappedBy = "video")
+    private List<Reward> rewards = new ArrayList<>();
+
+    @OneToMany(mappedBy = "video")
+    private List<Question> questions = new ArrayList<>();
+
+    @OneToMany(mappedBy = "video", cascade = CascadeType.ALL)
+    private List<VideoCategory> videoCategories = new ArrayList<>();
+
+    @OneToMany(mappedBy = "video")
+    private List<OrderVideo> orderVideos = new ArrayList<>();
+
+    public static Video createVideo(Channel channel, String videoName, Integer price, String description, List<Category> categories) {
+
+        Video video = Video.builder()
+                .channel(channel)
+                .videoName(videoName)
+                .price(price)
+                .description(description)
+                .videoStatus(VideoStatus.UPLOADING)
+                .view(0)
+                .star(0f)
+                .videoCategories(new ArrayList<>())
+                .build();
+
+        for (Category category : categories) {
+            VideoCategory videoCategory = VideoCategory.createVideoCategory(video, category);
+            video.addVideoCategory(videoCategory);
+        }
+
+        return video;
+    }
+
+    private void addVideoCategory(VideoCategory videoCategory) {
+        this.videoCategories.add(videoCategory);
+    }
+
+    public void addView(){
+        this.view++;
+    }
+
+    public void calculateStar(){
+        double average = this.replies.stream().mapToDouble(Reply::getStar).average().orElse(0);
+
+        this.star = (float) (Math.round(average * 10.0) / 10.0);
+    }
+
+    public void updateCategory(List<Category> categories) {
+
+        if(categories == null) {
+            return;
+        }
+
+        this.videoCategories.clear();
+        for (Category category : categories) {
+            VideoCategory videoCategory = VideoCategory.createVideoCategory(this, category);
+            this.addVideoCategory(videoCategory);
+        }
+    }
+
+    public void updateVideo(String videoName, Integer price, String description) {
+        this.videoName = videoName == null ? this.videoName : videoName;
+        this.price = price == null ? this.price : price;
+        this.description = description == null ? this.description : description;
+    }
+
+    public void updateVideo(String description) {
+        this.description = description == null ? this.description : description;
+    }
+
+    public void additionalCreateProcess(Integer price, String description) {
+
+        checkIsUploading();
+
+        this.price = price;
+        this.description = description;
+        this.videoStatus = VideoStatus.CREATED;
+        this.thumbnailFile = this.videoId + "/" + this.videoName;
+        this.videoFile = this.videoId + "/" + this.videoName;
+    }
+
+    public int getRewardPoint(){
+        return (int) (price * 0.01);
+    }
+
+    public void close() {
+        this.videoStatus = VideoStatus.CLOSED;
+    }
+
+    public boolean isOwnedBy(Long memberId) {
+        return this.channel.getMember().getMemberId().equals(memberId);
+    }
+
+    private void checkIsUploading() {
+        if(this.videoStatus != VideoStatus.UPLOADING) {
+            throw new VideoAlreadyCreatedException();
+        }
+    }
+}