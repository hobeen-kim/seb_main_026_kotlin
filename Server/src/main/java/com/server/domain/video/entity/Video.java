package com.server.domain.video.entity;

import com.server.domain.category.entity.Category;
import com.server.domain.cart.entity.Cart;
import com.server.domain.channel.entity.Channel;
import com.server.domain.order.entity.OrderVideo;
import com.server.domain.question.entity.Question;
import com.server.domain.reply.entity.Reply;
import com.server.domain.videoCategory.entity.VideoCategory;
import com.server.domain.watch.entity.Watch;
import com.server.global.entity.BaseEntity;
import lombok.*;

import javax.persistence.*;

import java.util.ArrayList;
import java.util.List;

import static javax.persistence.FetchType.LAZY;

@Getter
@Entity
@AllArgsConstructor(access= AccessLevel.PRIVATE)
@NoArgsConstructor(access = AccessLevel.PROTECTED)
@Builder
public class Video extends BaseEntity {
    @GeneratedValue(strategy = GenerationType.IDENTITY)
    @Id
    private Long videoId;

    @Column(nullable = false)
    private String videoName;

    @Lob
    @Column
    private String description;

    @Column(nullable = false)
    private String thumbnailFile;

    @Column(nullable = false)
    private String videoFile;

    @Column(nullable = false)
    private int view;

    @Column(nullable = false)
    private Float star;

    @Column(nullable = false)
    private int price;

    @ManyToOne(fetch = LAZY)
    @JoinColumn(name = "channel_id")
    private Channel channel;

    @Builder.Default
    @OneToMany(mappedBy = "video")
    private List<Reply> replies = new ArrayList<>();

    @Builder.Default
    @OneToMany(mappedBy = "video")
    private List<Watch> watches = new ArrayList<>();

    @Builder.Default
    @OneToMany(mappedBy = "video")
    private List<Cart> carts = new ArrayList<>();

    @Builder.Default
    @OneToMany(mappedBy = "video")
    private List<Question> questions = new ArrayList<>();

<<<<<<< HEAD
    @Builder.Default
    @ManyToMany(mappedBy = "videoCategories")
    private List<Category> videoCategories = new ArrayList<>();
=======
    @OneToMany(mappedBy = "video", cascade = CascadeType.ALL)
    private List<VideoCategory> videoCategories = new ArrayList<>();
>>>>>>> e891f759

    @Builder.Default
    @OneToMany(mappedBy = "video")
    private List<OrderVideo> orderVideos = new ArrayList<>();

    public static Video createVideo(String videoName, Integer price, String description, List<Category> categories) {

        Video video = Video.builder()
                .videoName(videoName)
                .price(price)
                .description(description)
                .videoFile(videoName)
                .thumbnailFile(videoName)
                .view(0)
                .star(0f)
                .videoCategories(new ArrayList<>())
                .build();

        for (Category category : categories) {
            VideoCategory videoCategory = VideoCategory.createVideoCategory(video, category);
            video.addVideoCategory(videoCategory);
        }

        return video;
    }

    private void addVideoCategory(VideoCategory videoCategory) {
        this.videoCategories.add(videoCategory);
    }

    public void addView(){
        this.view++;
    }

    public void calculateStar(){
        double average = this.replies.stream().mapToDouble(Reply::getStar).average().orElse(0);

        this.star = (float) (Math.round(average * 10.0) / 10.0);
    }

    public void updateCategory(List<Category> categories) {

        if(categories == null) {
            return;
        }

        this.videoCategories.clear();
        for (Category category : categories) {
            VideoCategory videoCategory = VideoCategory.createVideoCategory(this, category);
            this.addVideoCategory(videoCategory);
        }
    }

    public void updateVideo(String videoName, Integer price, String description) {
        this.videoName = videoName == null ? this.videoName : videoName;
        this.price = price == null ? this.price : price;
        this.description = description == null ? this.description : description;
    }
}
<|MERGE_RESOLUTION|>--- conflicted
+++ resolved
@@ -1,139 +1,134 @@
-package com.server.domain.video.entity;
-
-import com.server.domain.category.entity.Category;
-import com.server.domain.cart.entity.Cart;
-import com.server.domain.channel.entity.Channel;
-import com.server.domain.order.entity.OrderVideo;
-import com.server.domain.question.entity.Question;
-import com.server.domain.reply.entity.Reply;
-import com.server.domain.videoCategory.entity.VideoCategory;
-import com.server.domain.watch.entity.Watch;
-import com.server.global.entity.BaseEntity;
-import lombok.*;
-
-import javax.persistence.*;
-
-import java.util.ArrayList;
-import java.util.List;
-
-import static javax.persistence.FetchType.LAZY;
-
-@Getter
-@Entity
-@AllArgsConstructor(access= AccessLevel.PRIVATE)
-@NoArgsConstructor(access = AccessLevel.PROTECTED)
-@Builder
-public class Video extends BaseEntity {
-    @GeneratedValue(strategy = GenerationType.IDENTITY)
-    @Id
-    private Long videoId;
-
-    @Column(nullable = false)
-    private String videoName;
-
-    @Lob
-    @Column
-    private String description;
-
-    @Column(nullable = false)
-    private String thumbnailFile;
-
-    @Column(nullable = false)
-    private String videoFile;
-
-    @Column(nullable = false)
-    private int view;
-
-    @Column(nullable = false)
-    private Float star;
-
-    @Column(nullable = false)
-    private int price;
-
-    @ManyToOne(fetch = LAZY)
-    @JoinColumn(name = "channel_id")
-    private Channel channel;
-
-    @Builder.Default
-    @OneToMany(mappedBy = "video")
-    private List<Reply> replies = new ArrayList<>();
-
-    @Builder.Default
-    @OneToMany(mappedBy = "video")
-    private List<Watch> watches = new ArrayList<>();
-
-    @Builder.Default
-    @OneToMany(mappedBy = "video")
-    private List<Cart> carts = new ArrayList<>();
-
-    @Builder.Default
-    @OneToMany(mappedBy = "video")
-    private List<Question> questions = new ArrayList<>();
-
-<<<<<<< HEAD
-    @Builder.Default
-    @ManyToMany(mappedBy = "videoCategories")
-    private List<Category> videoCategories = new ArrayList<>();
-=======
-    @OneToMany(mappedBy = "video", cascade = CascadeType.ALL)
-    private List<VideoCategory> videoCategories = new ArrayList<>();
->>>>>>> e891f759
-
-    @Builder.Default
-    @OneToMany(mappedBy = "video")
-    private List<OrderVideo> orderVideos = new ArrayList<>();
-
-    public static Video createVideo(String videoName, Integer price, String description, List<Category> categories) {
-
-        Video video = Video.builder()
-                .videoName(videoName)
-                .price(price)
-                .description(description)
-                .videoFile(videoName)
-                .thumbnailFile(videoName)
-                .view(0)
-                .star(0f)
-                .videoCategories(new ArrayList<>())
-                .build();
-
-        for (Category category : categories) {
-            VideoCategory videoCategory = VideoCategory.createVideoCategory(video, category);
-            video.addVideoCategory(videoCategory);
-        }
-
-        return video;
-    }
-
-    private void addVideoCategory(VideoCategory videoCategory) {
-        this.videoCategories.add(videoCategory);
-    }
-
-    public void addView(){
-        this.view++;
-    }
-
-    public void calculateStar(){
-        double average = this.replies.stream().mapToDouble(Reply::getStar).average().orElse(0);
-
-        this.star = (float) (Math.round(average * 10.0) / 10.0);
-    }
-
-    public void updateCategory(List<Category> categories) {
-
-        if(categories == null) {
-            return;
-        }
-
-        this.videoCategories.clear();
-        for (Category category : categories) {
-            VideoCategory videoCategory = VideoCategory.createVideoCategory(this, category);
-            this.addVideoCategory(videoCategory);
-        }
-    }
-
-    public void updateVideo(String videoName, Integer price, String description) {
-        this.videoName = videoName == null ? this.videoName : videoName;
-        this.price = price == null ? this.price : price;
-        this.description = description == null ? this.description : description;
-    }
-}
+package com.server.domain.video.entity;
+
+import com.server.domain.category.entity.Category;
+import com.server.domain.cart.entity.Cart;
+import com.server.domain.channel.entity.Channel;
+import com.server.domain.order.entity.OrderVideo;
+import com.server.domain.question.entity.Question;
+import com.server.domain.reply.entity.Reply;
+import com.server.domain.videoCategory.entity.VideoCategory;
+import com.server.domain.watch.entity.Watch;
+import com.server.global.entity.BaseEntity;
+import lombok.*;
+
+import javax.persistence.*;
+
+import java.util.ArrayList;
+import java.util.List;
+
+import static javax.persistence.FetchType.LAZY;
+
+@Getter
+@Entity
+@AllArgsConstructor(access= AccessLevel.PRIVATE)
+@NoArgsConstructor(access = AccessLevel.PROTECTED)
+@Builder
+public class Video extends BaseEntity {
+    @GeneratedValue(strategy = GenerationType.IDENTITY)
+    @Id
+    private Long videoId;
+
+    @Column(nullable = false)
+    private String videoName;
+
+    @Lob
+    @Column
+    private String description;
+
+    @Column(nullable = false)
+    private String thumbnailFile;
+
+    @Column(nullable = false)
+    private String videoFile;
+
+    @Column(nullable = false)
+    private int view;
+
+    @Column(nullable = false)
+    private Float star;
+
+    @Column(nullable = false)
+    private int price;
+
+    @ManyToOne(fetch = LAZY)
+    @JoinColumn(name = "channel_id")
+    private Channel channel;
+
+    @Builder.Default
+    @OneToMany(mappedBy = "video")
+    private List<Reply> replies = new ArrayList<>();
+
+    @Builder.Default
+    @OneToMany(mappedBy = "video")
+    private List<Watch> watches = new ArrayList<>();
+
+    @Builder.Default
+    @OneToMany(mappedBy = "video")
+    private List<Cart> carts = new ArrayList<>();
+
+    @Builder.Default
+    @OneToMany(mappedBy = "video")
+    private List<Question> questions = new ArrayList<>();
+
+    @Builder.Default
+    @OneToMany(mappedBy = "video", cascade = CascadeType.ALL)
+    private List<VideoCategory> videoCategories = new ArrayList<>();
+
+    @Builder.Default
+    @OneToMany(mappedBy = "video")
+    private List<OrderVideo> orderVideos = new ArrayList<>();
+
+    public static Video createVideo(String videoName, Integer price, String description, List<Category> categories) {
+
+        Video video = Video.builder()
+                .videoName(videoName)
+                .price(price)
+                .description(description)
+                .videoFile(videoName)
+                .thumbnailFile(videoName)
+                .view(0)
+                .star(0f)
+                .videoCategories(new ArrayList<>())
+                .build();
+
+        for (Category category : categories) {
+            VideoCategory videoCategory = VideoCategory.createVideoCategory(video, category);
+            video.addVideoCategory(videoCategory);
+        }
+
+        return video;
+    }
+
+    private void addVideoCategory(VideoCategory videoCategory) {
+        this.videoCategories.add(videoCategory);
+    }
+
+    public void addView(){
+        this.view++;
+    }
+
+    public void calculateStar(){
+        double average = this.replies.stream().mapToDouble(Reply::getStar).average().orElse(0);
+
+        this.star = (float) (Math.round(average * 10.0) / 10.0);
+    }
+
+    public void updateCategory(List<Category> categories) {
+
+        if(categories == null) {
+            return;
+        }
+
+        this.videoCategories.clear();
+        for (Category category : categories) {
+            VideoCategory videoCategory = VideoCategory.createVideoCategory(this, category);
+            this.addVideoCategory(videoCategory);
+        }
+    }
+
+    public void updateVideo(String videoName, Integer price, String description) {
+        this.videoName = videoName == null ? this.videoName : videoName;
+        this.price = price == null ? this.price : price;
+        this.description = description == null ? this.description : description;
+    }
+}