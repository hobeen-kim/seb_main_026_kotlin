package com.server.domain.report.service;

import com.server.domain.announcement.entity.Announcement;
import com.server.domain.channel.entity.Channel;
import com.server.domain.member.entity.Member;
import com.server.domain.member.entity.MemberStatus;
import com.server.domain.reply.entity.Reply;
import com.server.domain.report.entity.Report;
import com.server.domain.report.entity.ReportType;
import com.server.domain.report.repository.ReportRepository;
import com.server.domain.report.service.dto.request.MemberBlockServiceRequest;
import com.server.domain.report.service.dto.response.*;
import com.server.domain.video.entity.Video;
import com.server.domain.video.repository.VideoRepository;
import com.server.module.redis.service.RedisService;
import org.springframework.data.domain.Page;
import org.springframework.data.domain.PageRequest;
import org.springframework.data.domain.Pageable;
import org.springframework.stereotype.Service;
import org.springframework.transaction.annotation.Transactional;

import java.time.LocalDateTime;
import java.util.List;

@Service
@Transactional(readOnly = true)
public class ReportService {

    private final ReportRepository reportRepository;
    private final RedisService redisService;
    private final VideoRepository videoRepository;

    public ReportService(ReportRepository reportRepository, RedisService redisService, VideoRepository videoRepository) {
        this.reportRepository = reportRepository;
        this.redisService = redisService;
        this.videoRepository = videoRepository;
    }

    @Transactional
    public boolean reportVideo(Member member, Video video, String reportContent) {

        if(isAlreadyReport(member.getMemberId(), video.getVideoId(), ReportType.VIDEO)) {
            return false;
        }

<<<<<<< HEAD
        reportRepository.save(Report.createVideoReport(member, video, reportContent, ReportType.VIDEO));
=======
        reportRepository.save(Report.createVideoReport(member, video, reportContent));
>>>>>>> e6cccd44

        return true;
    }

    @Transactional
    public boolean reportReply(Member member, Reply reply, String reportContent) {

        if(isAlreadyReport(member.getMemberId(), reply.getReplyId(), ReportType.REPLY)) {
            return false;
        }

        reportRepository.save(Report.createReplyReport(member, reply, reportContent));

        return true;
    }

    @Transactional
    public boolean reportChannel(Member member, Channel channel, String reportContent) {

        if(isAlreadyReport(member.getMemberId(), channel.getChannelId(), ReportType.CHANNEL)) {
            return false;
        }

        reportRepository.save(Report.createChannelReport(member, channel, reportContent));

        return true;
    }

    @Transactional
    public boolean reportAnnouncement(Member member, Announcement announcement, String reportContent) {

        if(isAlreadyReport(member.getMemberId(), announcement.getAnnouncementId(), ReportType.ANNOUNCEMENT)) {
            return false;
        }

        reportRepository.save(Report.createAnnouncementReport(member, announcement, reportContent));

        return true;
    }

    private boolean isAlreadyReport(Long loginMemberId, Long entityId, ReportType reportType) {

        switch (reportType) {
            case VIDEO:
                return reportRepository.existsByMemberIdAndVideoId(loginMemberId, entityId);
            case REPLY:
                return reportRepository.existsByMemberIdAndReplyId(loginMemberId, entityId);
            case CHANNEL:
                return reportRepository.existsByMemberIdAndChannelId(loginMemberId, entityId);
            case ANNOUNCEMENT:
                return reportRepository.existsByMemberIdAndAnnouncementId(loginMemberId, entityId);
            default:
                return false;
        }
    }

    public Page<VideoReportResponse> getReportVideos(int page, int size, String sort) {

        Pageable pageable = PageRequest.of(page, size);

        return reportRepository.findVideoReportDataByCond(pageable, sort).map(VideoReportResponse::of);
    }

    public Page<ReplyReportResponse> getReportReplies(int page, int size, String sort) {

        Pageable pageable = PageRequest.of(page, size);

        return reportRepository.findReplyReportDataByCond(pageable, sort).map(ReplyReportResponse::of);
    }


    public Page<ChannelReportResponse> getReportChannels(int page, int size, String sort) {

        Pageable pageable = PageRequest.of(page, size);

        return reportRepository.findChannelReportDataByCond(pageable, sort)
                .map(data -> {
                    MemberStatus memberStatus = MemberStatus.ACTIVE;
                    String blockReason = null;
                    LocalDateTime blockEndDate = null;

                    if(redisService.isExist(data.getMemberId().toString())) {
                        memberStatus = MemberStatus.BLOCKED;
                        blockReason = redisService.getData(data.getMemberId().toString());
                        long expireDuration = redisService.getExpire(data.getMemberId().toString());
                        blockEndDate = LocalDateTime.now().plusSeconds(expireDuration);
                    }

                    return ChannelReportResponse.of(data, memberStatus, blockReason, blockEndDate);
                });
    }

    public Page<AnnouncementReportResponse> getReportAnnouncements(int page, int size, String sort) {

        Pageable pageable = PageRequest.of(page, size);

        return reportRepository.findAnnouncementReportDataByCond(pageable, sort).map(AnnouncementReportResponse::of);
    }

    public Page<ReportDetailResponse> getReportDetails(Long entityId, int page, int size, ReportType reportType) {

        Pageable pageable = PageRequest.of(page, size);

        return reportRepository.findReportDetailByCond(entityId, pageable, reportType).map(ReportDetailResponse::of);
    }

    @Transactional
    public boolean blockMember(Long memberId, MemberBlockServiceRequest request) {

        if(redisService.isExist(memberId.toString())) {
            redisService.deleteData(memberId.toString());
            return false;
        }

        long duration = request.getDays() * 24 * 60 * 60;

        redisService.setExpire(memberId.toString(), request.getBlockReason(), duration);

        List<Video> videos = videoRepository.findByMemberId(memberId);

        videos.forEach(Video::adminClose);

        return true;
    }
}<|MERGE_RESOLUTION|>--- conflicted
+++ resolved
@@ -43,11 +43,7 @@
             return false;
         }
 
-<<<<<<< HEAD
-        reportRepository.save(Report.createVideoReport(member, video, reportContent, ReportType.VIDEO));
-=======
         reportRepository.save(Report.createVideoReport(member, video, reportContent));
->>>>>>> e6cccd44
 
         return true;
     }
