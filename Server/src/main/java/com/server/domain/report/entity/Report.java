package com.server.domain.report.entity;

import com.server.domain.announcement.entity.Announcement;
import com.server.domain.channel.entity.Channel;
import com.server.domain.member.entity.Member;
import com.server.domain.reply.entity.Reply;
import com.server.domain.video.entity.Video;
import com.server.global.entity.BaseEntity;
import lombok.AccessLevel;
import lombok.Builder;
import lombok.Getter;
import lombok.NoArgsConstructor;

import javax.persistence.*;

@Entity
@NoArgsConstructor(access = AccessLevel.PROTECTED)
@Getter
@Inheritance(strategy = InheritanceType.TABLE_PER_CLASS)
public abstract class Report extends BaseEntity {

    @Id
    @GeneratedValue
    private Long reportId;

    @ManyToOne(fetch = FetchType.LAZY)
    @JoinColumn(name = "member_id")
    private Member member;

    @Lob
    private String reportContent;

<<<<<<< HEAD
    @Enumerated(EnumType.STRING)
    private ReportType reportType;

    @Builder
    private Report(Member member, Video video, String reportContent, ReportType reportType) {
=======
    protected Report(Member member, String reportContent) {
>>>>>>> e6cccd44
        this.member = member;
        this.reportContent = reportContent;
        this.reportType = reportType;
    }

<<<<<<< HEAD
    public static Report createVideoReport(Member member, Video video, String reportContent, ReportType reportType) {
        return Report.builder()
                .member(member)
                .video(video)
                .reportContent(reportContent)
                .reportType(reportType)
                .build();
=======
    public static Report createVideoReport(Member member, Video video, String reportContent) {
        return new VideoReport(member, video, reportContent);
    }

    public static Report createReplyReport(Member member, Reply reply, String reportContent) {
        return new ReplyReport(member, reply, reportContent);
    }

    public static Report createAnnouncementReport(Member member, Announcement announcement, String reportContent) {
        return new AnnouncementReport(member, announcement, reportContent);
    }

    public static Report createChannelReport(Member member, Channel channel, String reportContent) {
        return new ChannelReport(member, channel, reportContent);
>>>>>>> e6cccd44
    }
}<|MERGE_RESOLUTION|>--- conflicted
+++ resolved
@@ -30,29 +30,11 @@
     @Lob
     private String reportContent;
 
-<<<<<<< HEAD
-    @Enumerated(EnumType.STRING)
-    private ReportType reportType;
-
-    @Builder
-    private Report(Member member, Video video, String reportContent, ReportType reportType) {
-=======
     protected Report(Member member, String reportContent) {
->>>>>>> e6cccd44
         this.member = member;
         this.reportContent = reportContent;
-        this.reportType = reportType;
     }
 
-<<<<<<< HEAD
-    public static Report createVideoReport(Member member, Video video, String reportContent, ReportType reportType) {
-        return Report.builder()
-                .member(member)
-                .video(video)
-                .reportContent(reportContent)
-                .reportType(reportType)
-                .build();
-=======
     public static Report createVideoReport(Member member, Video video, String reportContent) {
         return new VideoReport(member, video, reportContent);
     }
@@ -67,6 +49,5 @@
 
     public static Report createChannelReport(Member member, Channel channel, String reportContent) {
         return new ChannelReport(member, channel, reportContent);
->>>>>>> e6cccd44
     }
 }