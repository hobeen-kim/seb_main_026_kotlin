package com.server.domain.member.entity;

import javax.persistence.*;

import com.server.domain.answer.entity.Answer;
import com.server.domain.cart.entity.Cart;
import com.server.domain.channel.entity.Channel;
import com.server.domain.order.entity.Order;
import com.server.domain.reply.entity.Reply;
import com.server.domain.subscribe.entity.Subscribe;
import com.server.domain.watch.entity.Watch;
import com.server.global.entity.BaseEntity;

import com.server.global.exception.businessexception.orderexception.RewardNotEnoughException;
import lombok.AllArgsConstructor;
import lombok.Builder;
import lombok.Getter;
import lombok.NoArgsConstructor;

import java.util.ArrayList;
import java.util.List;

@Entity
@Getter
@Builder
@NoArgsConstructor
@AllArgsConstructor
public class Member extends BaseEntity {

	@Id
	@GeneratedValue(strategy = GenerationType.IDENTITY)
	private Long memberId;

	@Column(nullable = false)
	private String email;

	@Column(nullable = false)
	private String password;

	@Column(nullable = false)
	private String nickname;

	@Enumerated(EnumType.STRING)
	@Column(nullable = false)
	private Authority authority;

	private String imageFile;

	@Enumerated(EnumType.STRING)
	@Column(nullable = false)
	@Builder.Default
	private Grade grade = Grade.BRONZE;

	private int reward;

	@OneToMany(mappedBy = "member", cascade = CascadeType.ALL)
	@Builder.Default
	private List<Order> orders = new ArrayList<>();

	@OneToOne(mappedBy = "member", cascade = CascadeType.ALL)
	private Channel channel;

	@OneToMany(mappedBy = "member")
	@Builder.Default
	private List<Answer> answers = new ArrayList<>();

	@OneToMany(mappedBy = "member")
	@Builder.Default
	private List<Cart> carts = new ArrayList<>();

	@OneToMany(mappedBy = "member")
	@Builder.Default
	private List<Watch> watches = new ArrayList<>();

	@OneToMany(mappedBy = "member")
	@Builder.Default
	private List<Reply> replies = new ArrayList<>();

	@OneToMany(mappedBy = "member")
	@Builder.Default
	private List<Subscribe> subscribes = new ArrayList<>();

	public void setEmail(String email) {
		this.email = email;
	}

	public void setPassword(String password) {
		this.password = password;
	}

	public void setNickname(String nickname) {
		this.nickname = nickname;
	}

	public void setImageFile(String imageFile) {
		this.imageFile = imageFile;
	}

	public void setChannel(Channel channel) {
		this.channel = channel;
		if (this.channel.getMember() != this) {
			this.channel.setMember(this);
		}
	}

	public static Member createMember(String email, String password, String nickname) {
		return Member.builder()
			.email(email)
			.password(password)
			.nickname(nickname)
			.authority(Authority.ROLE_USER)
			.build();
	}

	public void addReward(int reward) {
		this.reward += reward;
	}

	public void minusReward(int reward) {
		checkEnoughReward(reward);
		this.reward -= reward;
	}

<<<<<<< HEAD
	public String getIdFromEmail() {
		return this.email.substring(0, this.email.indexOf("@"));
=======
	public void checkReward(int reward) {
		checkEnoughReward(reward);
	}

	private void checkEnoughReward(int reward) {
		if(this.reward - reward < 0) throw new RewardNotEnoughException();
>>>>>>> 473884e5
	}
}<|MERGE_RESOLUTION|>--- conflicted
+++ resolved
@@ -121,16 +121,15 @@
 		this.reward -= reward;
 	}
 
-<<<<<<< HEAD
 	public String getIdFromEmail() {
 		return this.email.substring(0, this.email.indexOf("@"));
-=======
+	}
+  
 	public void checkReward(int reward) {
 		checkEnoughReward(reward);
 	}
 
 	private void checkEnoughReward(int reward) {
 		if(this.reward - reward < 0) throw new RewardNotEnoughException();
->>>>>>> 473884e5
 	}
 }